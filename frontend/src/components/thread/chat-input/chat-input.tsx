'use client';

import React, {
  useState,
  useRef,
  useEffect,
  forwardRef,
  useImperativeHandle,
} from 'react';
import { useAgents } from '@/hooks/react-query/agents/use-agents';
import { useAgentSelection } from '@/lib/stores/agent-selection-store';

import { Card, CardContent } from '@/components/ui/card';
import { handleFiles } from './file-upload-handler';
import { MessageInput } from './message-input';
import { AttachmentGroup } from '../attachment-group';
import { useModelSelection } from './_use-model-selection';
import { useFileDelete } from '@/hooks/react-query/files';
import { useQueryClient } from '@tanstack/react-query';
import { ToolCallInput } from './floating-tool-preview';
import { ChatSnack } from './chat-snack';
import { Brain, Zap, Workflow, Database, ArrowDown } from 'lucide-react';
import { FaGoogle, FaDiscord } from 'react-icons/fa';
import { SiNotion } from 'react-icons/si';
import { AgentConfigModal } from '@/components/agents/agent-config-modal';
import { IntegrationsRegistry } from '@/components/agents/integrations-registry';
import { Dialog, DialogContent, DialogHeader, DialogTitle } from '@/components/ui/dialog';
import { useSubscriptionWithStreaming } from '@/hooks/react-query/subscriptions/use-subscriptions';
import { isLocalMode } from '@/lib/config';
import { BillingModal } from '@/components/billing/billing-modal';
import { useRouter } from 'next/navigation';
import posthog from 'posthog-js';

export interface ChatInputHandles {
  getPendingFiles: () => File[];
  clearPendingFiles: () => void;
}

export interface ChatInputProps {
  onSubmit: (
    message: string,
    options?: { model_name?: string; enable_thinking?: boolean },
  ) => void;
  placeholder?: string;
  loading?: boolean;
  disabled?: boolean;
  isAgentRunning?: boolean;
  onStopAgent?: () => void;
  autoFocus?: boolean;
  value?: string;
  onChange?: (value: string) => void;
  onFileBrowse?: () => void;
  sandboxId?: string;
  hideAttachments?: boolean;
  selectedAgentId?: string;
  onAgentSelect?: (agentId: string | undefined) => void;
  agentName?: string;
  messages?: any[];
  bgColor?: string;
  toolCalls?: ToolCallInput[];
  toolCallIndex?: number;
  showToolPreview?: boolean;
  onExpandToolPreview?: () => void;
  isLoggedIn?: boolean;
  enableAdvancedConfig?: boolean;
  onConfigureAgent?: (agentId: string) => void;
  hideAgentSelection?: boolean;
  defaultShowSnackbar?: 'tokens' | 'upgrade' | false;
  showToLowCreditUsers?: boolean;
  agentMetadata?: {
    is_suna_default?: boolean;
  };
  showScrollToBottomIndicator?: boolean;
  onScrollToBottom?: () => void;
}

export interface UploadedFile {
  name: string;
  path: string;
  size: number;
  type: string;
  localUrl?: string;
}



export const ChatInput = forwardRef<ChatInputHandles, ChatInputProps>(
  (
    {
      onSubmit,
      placeholder = 'Describe what you need help with...',
      loading = false,
      disabled = false,
      isAgentRunning = false,
      onStopAgent,
      autoFocus = true,
      value: controlledValue,
      onChange: controlledOnChange,
      onFileBrowse,
      sandboxId,
      hideAttachments = false,
      selectedAgentId,
      onAgentSelect,
      agentName,
      messages = [],
      bgColor = 'bg-card',
      toolCalls = [],
      toolCallIndex = 0,
      showToolPreview = false,
      onExpandToolPreview,
      isLoggedIn = true,
      enableAdvancedConfig = false,
      onConfigureAgent,
      hideAgentSelection = false,
      defaultShowSnackbar = false,
      showToLowCreditUsers = true,
      agentMetadata,
      showScrollToBottomIndicator = false,
      onScrollToBottom,
    },
    ref,
  ) => {
    const isControlled =
      controlledValue !== undefined && controlledOnChange !== undefined;
    const router = useRouter();

    const [uncontrolledValue, setUncontrolledValue] = useState('');
    const value = isControlled ? controlledValue : uncontrolledValue;

    const isSunaAgent = agentMetadata?.is_suna_default || false;

    const [uploadedFiles, setUploadedFiles] = useState<UploadedFile[]>([]);
    const [pendingFiles, setPendingFiles] = useState<File[]>([]);
    const [isUploading, setIsUploading] = useState(false);
    const [isDraggingOver, setIsDraggingOver] = useState(false);
    const [configModalOpen, setConfigModalOpen] = useState(false);
    const [configModalTab, setConfigModalTab] = useState('integrations');
    const [registryDialogOpen, setRegistryDialogOpen] = useState(false);
    const [showSnackbar, setShowSnackbar] = useState(defaultShowSnackbar);
    const [userDismissedUsage, setUserDismissedUsage] = useState(false);
    const [billingModalOpen, setBillingModalOpen] = useState(false);

    const {
      selectedModel,
      setSelectedModel: handleModelChange,
      subscriptionStatus,
      allModels: modelOptions,
      canAccessModel,
      getActualModelId,
      refreshCustomModels,
    } = useModelSelection();

    const { data: subscriptionData } = useSubscriptionWithStreaming(isAgentRunning);
    const deleteFileMutation = useFileDelete();
    const queryClient = useQueryClient();

    // Show usage preview logic:
    // - Always show to free users when showToLowCreditUsers is true
    // - For paid users, only show when they're at 70% or more of their cost limit (30% or below remaining)
    const shouldShowUsage = !isLocalMode() && subscriptionData && showToLowCreditUsers && (() => {
      // Free users: always show
      if (subscriptionStatus === 'no_subscription') {
        return true;
      }

      // Paid users: only show when at 70% or more of cost limit
      const currentUsage = subscriptionData.current_usage || 0;
      const costLimit = subscriptionData.cost_limit || 0;

      if (costLimit === 0) return false; // No limit set

      return currentUsage >= (costLimit * 0.7); // 70% or more used (30% or less remaining)
    })();

    // Auto-show usage preview when we have subscription data
    useEffect(() => {
      if (shouldShowUsage && defaultShowSnackbar !== false && !userDismissedUsage && (showSnackbar === false || showSnackbar === defaultShowSnackbar)) {
        setShowSnackbar('upgrade');
      } else if (!shouldShowUsage && showSnackbar !== false) {
        setShowSnackbar(false);
      }
    }, [subscriptionData, showSnackbar, defaultShowSnackbar, shouldShowUsage, subscriptionStatus, showToLowCreditUsers, userDismissedUsage]);

    const textareaRef = useRef<HTMLTextAreaElement>(null);
    const fileInputRef = useRef<HTMLInputElement>(null);

    const { data: agentsResponse } = useAgents({}, { enabled: isLoggedIn });
    const agents = agentsResponse?.agents || [];

    const { initializeFromAgents } = useAgentSelection();
    useImperativeHandle(ref, () => ({
      getPendingFiles: () => pendingFiles,
      clearPendingFiles: () => setPendingFiles([]),
    }));

    useEffect(() => {
      if (agents.length > 0 && !onAgentSelect) {
        initializeFromAgents(agents);
      }
    }, [agents, onAgentSelect, initializeFromAgents]);



    useEffect(() => {
      if (autoFocus && textareaRef.current) {
        textareaRef.current.focus();
      }
    }, [autoFocus]);

    const handleSubmit = async (e: React.FormEvent) => {
      e.preventDefault();
      if (
        (!value.trim() && uploadedFiles.length === 0) ||
        loading ||
        (disabled && !isAgentRunning)
      )
        return;

      if (isAgentRunning && onStopAgent) {
        onStopAgent();
        return;
      }

      let message = value;

      if (uploadedFiles.length > 0) {
        const fileInfo = uploadedFiles
          .map((file) => `[Uploaded File: ${file.path}]`)
          .join('\n');
        message = message ? `${message}\n\n${fileInfo}` : fileInfo;
      }

      let baseModelName = getActualModelId(selectedModel);
      let thinkingEnabled = false;
      if (selectedModel.endsWith('-thinking')) {
        baseModelName = getActualModelId(selectedModel.replace(/-thinking$/, ''));
        thinkingEnabled = true;
      }

      posthog.capture("task_prompt_submitted", { message });

      onSubmit(message, {
        model_name: baseModelName,
        enable_thinking: thinkingEnabled,
      });

      if (!isControlled) {
        setUncontrolledValue('');
      }

      setUploadedFiles([]);
    };

    const handleChange = (e: React.ChangeEvent<HTMLTextAreaElement>) => {
      const newValue = e.target.value;
      if (isControlled) {
        controlledOnChange(newValue);
      } else {
        setUncontrolledValue(newValue);
      }
    };

    const handleTranscription = (transcribedText: string) => {
      const currentValue = isControlled ? controlledValue : uncontrolledValue;
      const newValue = currentValue ? `${currentValue} ${transcribedText}` : transcribedText;

      if (isControlled) {
        controlledOnChange(newValue);
      } else {
        setUncontrolledValue(newValue);
      }
    };

    const removeUploadedFile = (index: number) => {
      const fileToRemove = uploadedFiles[index];

      // Clean up local URL if it exists
      if (fileToRemove.localUrl) {
        URL.revokeObjectURL(fileToRemove.localUrl);
      }

      // Remove from local state immediately for responsive UI
      setUploadedFiles((prev) => prev.filter((_, i) => i !== index));
      if (!sandboxId && pendingFiles.length > index) {
        setPendingFiles((prev) => prev.filter((_, i) => i !== index));
      }

      // Check if file is referenced in existing chat messages before deleting from server
      const isFileUsedInChat = messages.some(message => {
        const content = typeof message.content === 'string' ? message.content : '';
        return content.includes(`[Uploaded File: ${fileToRemove.path}]`);
      });

      // Only delete from server if file is not referenced in chat history
      if (sandboxId && fileToRemove.path && !isFileUsedInChat) {
        deleteFileMutation.mutate({
          sandboxId,
          filePath: fileToRemove.path,
        }, {
          onError: (error) => {
            console.error('Failed to delete file from server:', error);
          }
        });
      } else if (isFileUsedInChat) {
        console.log(`Skipping server deletion for ${fileToRemove.path} - file is referenced in chat history`);
      }
    };

    const handleDragOver = (e: React.DragEvent<HTMLDivElement>) => {
      e.preventDefault();
      e.stopPropagation();
      setIsDraggingOver(true);
    };

    const handleDragLeave = (e: React.DragEvent<HTMLDivElement>) => {
      e.preventDefault();
      e.stopPropagation();
      setIsDraggingOver(false);
    };



    return (
      <div className="mx-auto w-full max-w-4xl relative">
        <div className="relative">
          <ChatSnack
            toolCalls={toolCalls}
            toolCallIndex={toolCallIndex}
            onExpandToolPreview={onExpandToolPreview}
            agentName={agentName}
            showToolPreview={showToolPreview}
            showUsagePreview={showSnackbar}
            subscriptionData={subscriptionData}
            onCloseUsage={() => { setShowSnackbar(false); setUserDismissedUsage(true); }}
            onOpenUpgrade={() => setBillingModalOpen(true)}
            isVisible={showToolPreview || !!showSnackbar}
          />

          {/* Scroll to bottom button */}
          {showScrollToBottomIndicator && onScrollToBottom && (
            <button
              onClick={onScrollToBottom}
              className={`absolute cursor-pointer right-3 z-50 w-8 h-8 rounded-full bg-card border border-border transition-all duration-200 hover:scale-105 flex items-center justify-center ${showToolPreview || !!showSnackbar ? '-top-12' : '-top-5'
                }`}
              title="Scroll to bottom"
            >
              <ArrowDown className="w-4 h-4 text-muted-foreground" />
            </button>
          )}
          <Card
            className={`-mb-2 shadow-none w-full max-w-4xl mx-auto bg-transparent border-none overflow-visible ${enableAdvancedConfig && selectedAgentId ? '' : 'rounded-3xl'} relative z-20`}
            onDragOver={handleDragOver}
            onDragLeave={handleDragLeave}
            onDrop={(e) => {
              e.preventDefault();
              e.stopPropagation();
              setIsDraggingOver(false);
              if (fileInputRef.current && e.dataTransfer.files.length > 0) {
                const files = Array.from(e.dataTransfer.files);
                handleFiles(
                  files,
                  sandboxId,
                  setPendingFiles,
                  setUploadedFiles,
                  setIsUploading,
                  messages,
                  queryClient,
                );
              }
            }}
          >
            <div className="w-full text-sm flex flex-col justify-between items-start rounded-lg">
              <CardContent className={`w-full p-1.5 pb-2 ${bgColor} border rounded-3xl`}>
                <AttachmentGroup
                  files={uploadedFiles || []}
                  sandboxId={sandboxId}
                  onRemove={removeUploadedFile}
                  layout="inline"
                  maxHeight="216px"
                  showPreviews={true}
                />
                <MessageInput
                  ref={textareaRef}
                  value={value}
                  onChange={handleChange}
                  onSubmit={handleSubmit}
                  onTranscription={handleTranscription}
                  placeholder={placeholder}
                  loading={loading}
                  disabled={disabled}
                  isAgentRunning={isAgentRunning}
                  onStopAgent={onStopAgent}
                  isDraggingOver={isDraggingOver}
                  uploadedFiles={uploadedFiles}

                  fileInputRef={fileInputRef}
                  isUploading={isUploading}
                  sandboxId={sandboxId}
                  setPendingFiles={setPendingFiles}
                  setUploadedFiles={setUploadedFiles}
                  setIsUploading={setIsUploading}
                  hideAttachments={hideAttachments}
                  messages={messages}

                  selectedModel={selectedModel}
                  onModelChange={handleModelChange}
                  modelOptions={modelOptions}
                  subscriptionStatus={subscriptionStatus}
                  canAccessModel={canAccessModel}
                  refreshCustomModels={refreshCustomModels}
                  isLoggedIn={isLoggedIn}

                  selectedAgentId={selectedAgentId}
                  onAgentSelect={onAgentSelect}
                  hideAgentSelection={hideAgentSelection}
                />
              </CardContent>
            </div>
          </Card>
<<<<<<< HEAD

          {/* Advanced Config Section - Slides underneath chat input */}
          {enableAdvancedConfig && selectedAgentId && (
            <div className="w-full max-w-4xl mx-auto -mt-12 relative z-10">
              <div className="bg-muted/30 border border-border/50 rounded-b-2xl px-4 py-2 pt-8 transition-all duration-300 ease-out">
                {/* Show all config options in a single horizontal line */}
=======
          
          {enableAdvancedConfig && selectedAgentId && (
            <div className="w-full max-w-4xl mx-auto -mt-12 relative z-10">
              <div className="bg-muted/30 border border-border/50 rounded-b-3xl px-4 py-2 pt-8 transition-all duration-300 ease-out">
>>>>>>> 31840d25
                <div className="flex items-center justify-between gap-1 overflow-x-auto scrollbar-none relative z-20">
                  <button
                    onClick={() => setRegistryDialogOpen(true)}
                    className="flex items-center gap-1.5 text-muted-foreground hover:text-foreground transition-all duration-200 px-2.5 py-1.5 rounded-lg hover:bg-muted/50 border border-transparent hover:border-border/30 flex-shrink-0 cursor-pointer relative"
                  >
                    <div className="flex items-center -space-x-0.5">
                      <div className="w-4 h-4 bg-white dark:bg-muted border border-border rounded-full flex items-center justify-center shadow-sm">
                        <FaGoogle className="w-2.5 h-2.5" />
                      </div>
                      <div className="w-4 h-4 bg-white dark:bg-muted border border-border rounded-full flex items-center justify-center shadow-sm">
                        <FaDiscord className="w-2.5 h-2.5" />
                      </div>
                      <div className="w-4 h-4 bg-white dark:bg-muted border border-border rounded-full flex items-center justify-center shadow-sm">
                        <SiNotion className="w-2.5 h-2.5" />
                      </div>
                    </div>
                    <span className="text-xs font-medium">Integrations</span>
                  </button>
                  <button
                    onClick={() => router.push(`/agents/config/${selectedAgentId}?tab=configuration&accordion=instructions`)}
                    className="flex items-center gap-1.5 text-muted-foreground hover:text-foreground transition-all duration-200 px-2.5 py-1.5 rounded-lg hover:bg-muted/50 border border-transparent hover:border-border/30 flex-shrink-0 cursor-pointer relative"
                  >
                    <Brain className="h-3.5 w-3.5 flex-shrink-0" />
                    <span className="text-xs font-medium">Instructions</span>
                  </button>
                  <button
                    onClick={() => router.push(`/agents/config/${selectedAgentId}?tab=configuration&accordion=knowledge`)}
                    className="flex items-center gap-1.5 text-muted-foreground hover:text-foreground transition-all duration-200 px-2.5 py-1.5 rounded-lg hover:bg-muted/50 border border-transparent hover:border-border/30 flex-shrink-0 cursor-pointer relative"
                  >
                    <Database className="h-3.5 w-3.5 flex-shrink-0" />
                    <span className="text-xs font-medium">Knowledge</span>
                  </button>
                  <button
                    onClick={() => router.push(`/agents/config/${selectedAgentId}?tab=configuration&accordion=triggers`)}
                    className="flex items-center gap-1.5 text-muted-foreground hover:text-foreground transition-all duration-200 px-2.5 py-1.5 rounded-lg hover:bg-muted/50 border border-transparent hover:border-border/30 flex-shrink-0 cursor-pointer relative"
                  >
                    <Zap className="h-3.5 w-3.5 flex-shrink-0" />
                    <span className="text-xs font-medium">Triggers</span>
                  </button>
                  <button
                    onClick={() => router.push(`/agents/config/${selectedAgentId}?tab=configuration&accordion=workflows`)}
                    className="flex items-center gap-1.5 text-muted-foreground hover:text-foreground transition-all duration-200 px-2.5 py-1.5 rounded-lg hover:bg-muted/50 border border-transparent hover:border-border/30 flex-shrink-0 cursor-pointer relative"
                  >
                    <Workflow className="h-3.5 w-3.5 flex-shrink-0" />
                    <span className="text-xs font-medium">Workflows</span>
                  </button>
                </div>
              </div>
            </div>
          )}
          <AgentConfigModal
            isOpen={configModalOpen}
            onOpenChange={setConfigModalOpen}
            selectedAgentId={selectedAgentId}
            onAgentSelect={onAgentSelect}
            initialTab={configModalTab}
          />
          <Dialog open={registryDialogOpen} onOpenChange={setRegistryDialogOpen}>
            <DialogContent className="p-0 max-w-6xl h-[90vh] overflow-hidden">
              <DialogHeader className="sr-only">
                <DialogTitle>Integrations</DialogTitle>
              </DialogHeader>
              <IntegrationsRegistry
                showAgentSelector={true}
                selectedAgentId={selectedAgentId}
                onAgentChange={onAgentSelect}
                onToolsSelected={(profileId, selectedTools, appName, appSlug) => {
                  console.log('Tools selected:', { profileId, selectedTools, appName, appSlug });
                }}
              />
            </DialogContent>
          </Dialog>
          <BillingModal
            open={billingModalOpen}
            onOpenChange={setBillingModalOpen}
          />
        </div>
      </div>
    );
  },
);

ChatInput.displayName = 'ChatInput';<|MERGE_RESOLUTION|>--- conflicted
+++ resolved
@@ -417,19 +417,10 @@
               </CardContent>
             </div>
           </Card>
-<<<<<<< HEAD
-
-          {/* Advanced Config Section - Slides underneath chat input */}
-          {enableAdvancedConfig && selectedAgentId && (
-            <div className="w-full max-w-4xl mx-auto -mt-12 relative z-10">
-              <div className="bg-muted/30 border border-border/50 rounded-b-2xl px-4 py-2 pt-8 transition-all duration-300 ease-out">
-                {/* Show all config options in a single horizontal line */}
-=======
-          
+
           {enableAdvancedConfig && selectedAgentId && (
             <div className="w-full max-w-4xl mx-auto -mt-12 relative z-10">
               <div className="bg-muted/30 border border-border/50 rounded-b-3xl px-4 py-2 pt-8 transition-all duration-300 ease-out">
->>>>>>> 31840d25
                 <div className="flex items-center justify-between gap-1 overflow-x-auto scrollbar-none relative z-20">
                   <button
                     onClick={() => setRegistryDialogOpen(true)}
