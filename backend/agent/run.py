import os
import json
import asyncio
from typing import Optional, Dict, List, Any, AsyncGenerator, Tuple
from dataclasses import dataclass, field

from agent.tools.message_tool import MessageTool
from agent.tools.sb_deploy_tool import SandboxDeployTool
from agent.tools.sb_expose_tool import SandboxExposeTool
from agent.tools.web_search_tool import SandboxWebSearchTool
from dotenv import load_dotenv
from utils.config import config
from flags.flags import is_enabled
from agent.agent_builder_prompt import get_agent_builder_prompt
from agentpress.thread_manager import ThreadManager
from agentpress.response_processor import ProcessorConfig
from agent.tools.sb_shell_tool import SandboxShellTool
from agent.tools.sb_files_tool import SandboxFilesTool
from agent.tools.sb_browser_tool import SandboxBrowserTool
from agent.tools.data_providers_tool import DataProvidersTool
from agent.tools.expand_msg_tool import ExpandMessageTool
from agent.prompt import get_system_prompt
from utils.logger import logger
from utils.auth_utils import get_account_id_from_thread
from services.billing import check_billing_status
from agent.tools.sb_vision_tool import SandboxVisionTool
from agent.tools.sb_image_edit_tool import SandboxImageEditTool
from services.langfuse import langfuse
from langfuse.client import StatefulTraceClient
from agent.gemini_prompt import get_gemini_system_prompt
from agent.tools.mcp_tool_wrapper import MCPToolWrapper
from agentpress.tool import SchemaType

load_dotenv()

@dataclass
class AgentRunConfig:
    thread_id: str
    project_id: str
    stream: bool
    thread_manager: Optional[ThreadManager] = None
    native_max_auto_continues: int = 25
    max_iterations: int = 100
    model_name: str = "anthropic/claude-sonnet-4-20250514"
    enable_thinking: Optional[bool] = False
    reasoning_effort: Optional[str] = 'low'
    enable_context_manager: bool = True
    agent_config: Optional[dict] = None
    trace: Optional[StatefulTraceClient] = None
    is_agent_builder: Optional[bool] = False
    target_agent_id: Optional[str] = None

@dataclass
class ExecutionContext:
    client: Any
    account_id: str
    project_data: Dict
    sandbox_info: Dict
    mcp_wrapper_instance: Optional[MCPToolWrapper] = None

class AgentExecutionError(Exception):
    pass

def get_model_max_tokens(model_name: str) -> Optional[int]:
    if "sonnet" in model_name.lower():
        return 8192
    elif "gpt-4" in model_name.lower():
        return 4096
    elif "gemini-2.5-pro" in model_name.lower():
        return 64000
    return None

def is_vision_model(model_name: str) -> bool:
    return any(x in model_name.lower() for x in ['gemini', 'anthropic', 'openai'])

async def setup_execution_context(config: AgentRunConfig) -> ExecutionContext:
    client = await config.thread_manager.db.client
    
    account_id = await get_account_id_from_thread(client, config.thread_id)
    if not account_id:
        raise AgentExecutionError("Could not determine account ID for thread")

    project = await client.table('projects').select('*').eq('project_id', config.project_id).execute()
    if not project.data or len(project.data) == 0:
        raise AgentExecutionError(f"Project {config.project_id} not found")

    project_data = project.data[0]
    sandbox_info = project_data.get('sandbox', {})
    if not sandbox_info.get('id'):
        raise AgentExecutionError(f"No sandbox found for project {config.project_id}")

    return ExecutionContext(
        client=client,
        account_id=account_id,
        project_data=project_data,
        sandbox_info=sandbox_info
    )

def register_agent_builder_tools(thread_manager: ThreadManager, target_agent_id: str):
    from agent.tools.agent_builder_tools.agent_config_tool import AgentConfigTool
    from agent.tools.agent_builder_tools.mcp_search_tool import MCPSearchTool
    from agent.tools.agent_builder_tools.credential_profile_tool import CredentialProfileTool
    from agent.tools.agent_builder_tools.workflow_tool import WorkflowTool
    from agent.tools.agent_builder_tools.trigger_tool import TriggerTool
    from services.supabase import DBConnection
    
    db = DBConnection()
    thread_manager.add_tool(AgentConfigTool, thread_manager=thread_manager, db_connection=db, agent_id=target_agent_id)
    thread_manager.add_tool(MCPSearchTool, thread_manager=thread_manager, db_connection=db, agent_id=target_agent_id)
    thread_manager.add_tool(CredentialProfileTool, thread_manager=thread_manager, db_connection=db, agent_id=target_agent_id)
    thread_manager.add_tool(WorkflowTool, thread_manager=thread_manager, db_connection=db, agent_id=target_agent_id)
    thread_manager.add_tool(TriggerTool, thread_manager=thread_manager, db_connection=db, agent_id=target_agent_id)

def register_default_tools(thread_manager: ThreadManager, agent_config: AgentRunConfig):
    thread_manager.add_tool(SandboxShellTool, project_id=agent_config.project_id, thread_manager=thread_manager)
    thread_manager.add_tool(SandboxFilesTool, project_id=agent_config.project_id, thread_manager=thread_manager)
    thread_manager.add_tool(SandboxBrowserTool, project_id=agent_config.project_id, thread_id=agent_config.thread_id, thread_manager=thread_manager)
    thread_manager.add_tool(SandboxDeployTool, project_id=agent_config.project_id, thread_manager=thread_manager)
    thread_manager.add_tool(SandboxExposeTool, project_id=agent_config.project_id, thread_manager=thread_manager)
    thread_manager.add_tool(ExpandMessageTool, thread_id=agent_config.thread_id, thread_manager=thread_manager)
    thread_manager.add_tool(MessageTool)
    thread_manager.add_tool(SandboxWebSearchTool, project_id=agent_config.project_id, thread_manager=thread_manager)
    thread_manager.add_tool(SandboxVisionTool, project_id=agent_config.project_id, thread_id=agent_config.thread_id, thread_manager=thread_manager)
    thread_manager.add_tool(SandboxImageEditTool, project_id=agent_config.project_id, thread_id=agent_config.thread_id, thread_manager=thread_manager)
    
    if config.RAPID_API_KEY:
        thread_manager.add_tool(DataProvidersTool)

def register_custom_tools(thread_manager: ThreadManager, agent_config: AgentRunConfig, enabled_tools: Dict):
    thread_manager.add_tool(ExpandMessageTool, thread_id=agent_config.thread_id, thread_manager=thread_manager)
    thread_manager.add_tool(MessageTool)
    
    tool_mapping = {
        'sb_shell_tool': (SandboxShellTool, {'project_id': agent_config.project_id, 'thread_manager': thread_manager}),
        'sb_files_tool': (SandboxFilesTool, {'project_id': agent_config.project_id, 'thread_manager': thread_manager}),
        'sb_browser_tool': (SandboxBrowserTool, {'project_id': agent_config.project_id, 'thread_id': agent_config.thread_id, 'thread_manager': thread_manager}),
        'sb_deploy_tool': (SandboxDeployTool, {'project_id': agent_config.project_id, 'thread_manager': thread_manager}),
        'sb_expose_tool': (SandboxExposeTool, {'project_id': agent_config.project_id, 'thread_manager': thread_manager}),
        'web_search_tool': (SandboxWebSearchTool, {'project_id': agent_config.project_id, 'thread_manager': thread_manager}),
        'sb_vision_tool': (SandboxVisionTool, {'project_id': agent_config.project_id, 'thread_id': agent_config.thread_id, 'thread_manager': thread_manager}),
    }
    
    for tool_name, (tool_class, kwargs) in tool_mapping.items():
        if enabled_tools.get(tool_name, {}).get('enabled', False):
            thread_manager.add_tool(tool_class, **kwargs)
    
    if config.RAPID_API_KEY and enabled_tools.get('data_providers_tool', {}).get('enabled', False):
        thread_manager.add_tool(DataProvidersTool)

async def setup_pipedream_mcp_config(custom_mcp: Dict, account_id: str) -> Dict:
    if 'config' not in custom_mcp:
        custom_mcp['config'] = {}
    
    if not custom_mcp['config'].get('external_user_id'):
        profile_id = custom_mcp['config'].get('profile_id')
        if profile_id:
            try:
                from pipedream.profiles import get_profile_manager
                from services.supabase import DBConnection
                profile_db = DBConnection()
                profile_manager = get_profile_manager(profile_db)
                
                profile = await profile_manager.get_profile(account_id, profile_id)
                if profile:
                    custom_mcp['config']['external_user_id'] = profile.external_user_id
                    logger.info(f"Retrieved external_user_id from profile {profile_id} for Pipedream MCP")
                else:
                    logger.error(f"Could not find profile {profile_id} for Pipedream MCP")
            except Exception as e:
                logger.error(f"Error retrieving external_user_id from profile {profile_id}: {e}")
    
    if 'headers' in custom_mcp['config'] and 'x-pd-app-slug' in custom_mcp['config']['headers']:
        custom_mcp['config']['app_slug'] = custom_mcp['config']['headers']['x-pd-app-slug']
    
    return custom_mcp

def create_mcp_config(custom_mcp: Dict, custom_type: str) -> Dict:
    return {
        'name': custom_mcp['name'],
        'qualifiedName': f"custom_{custom_type}_{custom_mcp['name'].replace(' ', '_').lower()}",
        'config': custom_mcp['config'],
        'enabledTools': custom_mcp.get('enabledTools', []),
        'instructions': custom_mcp.get('instructions', ''),
        'isCustom': True,
        'customType': custom_type
    }

async def setup_mcp_tools(thread_manager: ThreadManager, config: AgentRunConfig, context: ExecutionContext) -> Optional[MCPToolWrapper]:
    if not config.agent_config:
        return None
    
    all_mcps = []
    
    if config.agent_config.get('configured_mcps'):
        all_mcps.extend(config.agent_config['configured_mcps'])
    
    if config.agent_config.get('custom_mcps'):
        for custom_mcp in config.agent_config['custom_mcps']:
            custom_type = custom_mcp.get('customType', custom_mcp.get('type', 'sse'))
            
            if custom_type == 'pipedream':
                custom_mcp = await setup_pipedream_mcp_config(custom_mcp, context.account_id)
            
            mcp_config = create_mcp_config(custom_mcp, custom_type)
            all_mcps.append(mcp_config)
    
    if not all_mcps:
        return None
    
    logger.info(f"Registering MCP tool wrapper for {len(all_mcps)} MCP servers")
    thread_manager.add_tool(MCPToolWrapper, mcp_configs=all_mcps)
    
    mcp_wrapper_instance = None
    for tool_name, tool_info in thread_manager.tool_registry.tools.items():
        if isinstance(tool_info['instance'], MCPToolWrapper):
            mcp_wrapper_instance = tool_info['instance']
            break
    
    if mcp_wrapper_instance:
        try:
            await mcp_wrapper_instance.initialize_and_register_tools()
            logger.info("MCP tools initialized successfully")
            
            updated_schemas = mcp_wrapper_instance.get_schemas()
            logger.info(f"MCP wrapper has {len(updated_schemas)} schemas available")
            
            for method_name, schema_list in updated_schemas.items():
                if method_name != 'call_mcp_tool':
                    for schema in schema_list:
                        if schema.schema_type == SchemaType.OPENAPI:
                            thread_manager.tool_registry.tools[method_name] = {
                                "instance": mcp_wrapper_instance,
                                "schema": schema
                            }
                            logger.info(f"Registered dynamic MCP tool: {method_name}")
            
            all_tools = list(thread_manager.tool_registry.tools.keys())
            logger.info(f"All registered tools after MCP initialization: {all_tools}")
            
        except Exception as e:
            logger.error(f"Failed to initialize MCP tools: {e}")
    
    return mcp_wrapper_instance

def setup_tools(thread_manager: ThreadManager, agent_config: AgentRunConfig) -> None:
    if agent_config.is_agent_builder:
        register_agent_builder_tools(thread_manager, agent_config.target_agent_id)
    
    enabled_tools = None
    if agent_config.agent_config and 'agentpress_tools' in agent_config.agent_config:
        enabled_tools = agent_config.agent_config['agentpress_tools']
        logger.info("Using custom tool configuration from agent")
    
    if enabled_tools is None:
        logger.info("No agent specified - registering all tools for full Suna capabilities")
        register_default_tools(thread_manager, agent_config)
    else:
        logger.info("Custom agent specified - registering only enabled tools")
        register_custom_tools(thread_manager, agent_config, enabled_tools)

def get_base_system_prompt(model_name: str) -> str:
    if "gemini-2.5-flash" in model_name.lower() and "gemini-2.5-pro" not in model_name.lower():
        return get_gemini_system_prompt()
    return get_system_prompt()

def add_sample_response(system_content: str, model_name: str) -> str:
    if "anthropic" not in model_name.lower():
        sample_response_path = os.path.join(os.path.dirname(__file__), 'sample_responses/1.txt')
        with open(sample_response_path, 'r') as file:
            sample_response = file.read()
        return system_content + "\n\n <sample_assistant_response>" + sample_response + "</sample_assistant_response>"
    return system_content

async def add_knowledge_base_context(system_content: str, config: AgentRunConfig) -> str:
    if not await is_enabled("knowledge_base"):
        return system_content
    
    try:
        from services.supabase import DBConnection
        kb_db = DBConnection()
        kb_client = await kb_db.client
        
        current_agent_id = config.agent_config.get('agent_id') if config.agent_config else None
        
        kb_result = await kb_client.rpc('get_combined_knowledge_base_context', {
            'p_thread_id': config.thread_id,
            'p_agent_id': current_agent_id,
            'p_max_tokens': 4000
        }).execute()
        
        if kb_result.data and kb_result.data.strip():
            logger.info(f"Adding combined knowledge base context to system prompt")
            return system_content + "\n\n" + kb_result.data
        else:
            logger.debug(f"No knowledge base context found")
            
    except Exception as e:
        logger.error(f"Error retrieving knowledge base context: {e}")
    
    return system_content

def add_mcp_instructions(system_content: str, config: AgentRunConfig, mcp_wrapper_instance: Optional[MCPToolWrapper]) -> str:
    if not (config.agent_config and (config.agent_config.get('configured_mcps') or config.agent_config.get('custom_mcps'))):
        return system_content
    
    if not (mcp_wrapper_instance and mcp_wrapper_instance._initialized):
        return system_content
    
    mcp_info = "\n\n--- MCP Tools Available ---\n"
    mcp_info += "You have access to external MCP (Model Context Protocol) server tools.\n"
    mcp_info += "MCP tools can be called directly using their native function names in the standard function calling format:\n"
    mcp_info += '<function_calls>\n'
    mcp_info += '<invoke name="{tool_name}">\n'
    mcp_info += '<parameter name="param1">value1</parameter>\n'
    mcp_info += '<parameter name="param2">value2</parameter>\n'
    mcp_info += '</invoke>\n'
    mcp_info += '</function_calls>\n\n'
    
    mcp_info += "Available MCP tools:\n"
    try:
        registered_schemas = mcp_wrapper_instance.get_schemas()
        for method_name, schema_list in registered_schemas.items():
            if method_name == 'call_mcp_tool':
                continue
                
            for schema in schema_list:
                if schema.schema_type == SchemaType.OPENAPI:
                    func_info = schema.schema.get('function', {})
                    description = func_info.get('description', 'No description available')
                    
                    mcp_info += f"- **{method_name}**: {description}\n"
                    
                    params = func_info.get('parameters', {})
                    props = params.get('properties', {})
                    if props:
                        mcp_info += f"  Parameters: {', '.join(props.keys())}\n"
                        
    except Exception as e:
        logger.error(f"Error listing MCP tools: {e}")
        mcp_info += "- Error loading MCP tool list\n"
    
    mcp_info += "\n🚨 CRITICAL MCP TOOL RESULT INSTRUCTIONS 🚨\n"
    mcp_info += "When you use ANY MCP (Model Context Protocol) tools:\n"
    mcp_info += "1. ALWAYS read and use the EXACT results returned by the MCP tool\n"
    mcp_info += "2. For search tools: ONLY cite URLs, sources, and information from the actual search results\n"
    mcp_info += "3. For any tool: Base your response entirely on the tool's output - do NOT add external information\n"
    mcp_info += "4. DO NOT fabricate, invent, hallucinate, or make up any sources, URLs, or data\n"
    mcp_info += "5. If you need more information, call the MCP tool again with different parameters\n"
    mcp_info += "6. When writing reports/summaries: Reference ONLY the data from MCP tool results\n"
    mcp_info += "7. If the MCP tool doesn't return enough information, explicitly state this limitation\n"
    mcp_info += "8. Always double-check that every fact, URL, and reference comes from the MCP tool output\n"
    mcp_info += "\nIMPORTANT: MCP tool results are your PRIMARY and ONLY source of truth for external data!\n"
    mcp_info += "NEVER supplement MCP results with your training data or make assumptions beyond what the tools provide.\n"
    
    return system_content + mcp_info

async def build_system_prompt(config: AgentRunConfig, mcp_wrapper_instance: Optional[MCPToolWrapper]) -> Dict:
    base_prompt = get_base_system_prompt(config.model_name)
    system_content = add_sample_response(base_prompt, config.model_name)
    
    if config.agent_config and config.agent_config.get('system_prompt'):
        custom_system_prompt = config.agent_config['system_prompt'].strip()
        system_content = custom_system_prompt
        logger.info(f"Using ONLY custom agent system prompt")
    elif config.is_agent_builder:
        system_content = get_agent_builder_prompt()
        logger.info("Using agent builder system prompt")
    else:
        logger.info("Using default system prompt only")
    
    system_content = await add_knowledge_base_context(system_content, config)
    system_content = add_mcp_instructions(system_content, config, mcp_wrapper_instance)
    
    return {"role": "system", "content": system_content}

async def get_browser_state_content(client: Any, thread_id: str, model_name: str, trace: Optional[StatefulTraceClient]) -> List[Dict]:
    content_list = []
    
    latest_browser_state_msg = await client.table('messages').select('*').eq('thread_id', thread_id).eq('type', 'browser_state').order('created_at', desc=True).limit(1).execute()
    
    if not (latest_browser_state_msg.data and len(latest_browser_state_msg.data) > 0):
        return content_list
    
    try:
        browser_content = latest_browser_state_msg.data[0]["content"]
        if isinstance(browser_content, str):
            browser_content = json.loads(browser_content)
        
        screenshot_base64 = browser_content.get("screenshot_base64")
        screenshot_url = browser_content.get("image_url")
        
        browser_state_text = browser_content.copy()
        browser_state_text.pop('screenshot_base64', None)
        browser_state_text.pop('image_url', None)

        if browser_state_text:
            content_list.append({
                "type": "text",
                "text": f"The following is the current state of the browser:\n{json.dumps(browser_state_text, indent=2)}"
            })
        
        if is_vision_model(model_name):
            if screenshot_url:
                content_list.append({
                    "type": "image_url",
                    "image_url": {
                        "url": screenshot_url,
                        "format": "image/jpeg"
                    }
                })
                if trace:
                    trace.event(name="screenshot_url_added_to_temporary_message", level="DEFAULT")
            elif screenshot_base64:
                content_list.append({
                    "type": "image_url",
                    "image_url": {
                        "url": f"data:image/jpeg;base64,{screenshot_base64}",
                    }
                })
                if trace:
                    trace.event(name="screenshot_base64_added_to_temporary_message", level="WARNING")
            else:
                logger.warning("Browser state found but no screenshot data.")
                if trace:
                    trace.event(name="browser_state_found_but_no_screenshot_data", level="WARNING")
        else:
            logger.warning("Model doesn't support vision, skipping screenshot.")
            if trace:
                trace.event(name="model_doesnt_support_vision", level="WARNING")

    except Exception as e:
        logger.error(f"Error parsing browser state: {e}")
        if trace:
            trace.event(name="error_parsing_browser_state", level="ERROR", status_message=str(e))
    
    return content_list

async def get_image_context_content(client: Any, thread_id: str) -> List[Dict]:
    content_list = []
    
    latest_image_context_msg = await client.table('messages').select('*').eq('thread_id', thread_id).eq('type', 'image_context').order('created_at', desc=True).limit(1).execute()
    
    if not (latest_image_context_msg.data and len(latest_image_context_msg.data) > 0):
        return content_list
    
    try:
        image_context_content = latest_image_context_msg.data[0]["content"]
        if isinstance(image_context_content, str):
            image_context_content = json.loads(image_context_content)
        
        base64_image = image_context_content.get("base64")
        mime_type = image_context_content.get("mime_type")
        file_path = image_context_content.get("file_path", "unknown file")

        if base64_image and mime_type:
            content_list.extend([
                {
                    "type": "text",
                    "text": f"Here is the image you requested to see: '{file_path}'"
                },
                {
                    "type": "image_url",
                    "image_url": {
                        "url": f"data:{mime_type};base64,{base64_image}",
                    }
                }
            ])
        else:
            logger.warning(f"Image context found for '{file_path}' but missing base64 or mime_type.")

        await client.table('messages').delete().eq('message_id', latest_image_context_msg.data[0]["message_id"]).execute()
        
    except Exception as e:
        logger.error(f"Error parsing image context: {e}")
    
    return content_list

async def build_temporary_message(client: Any, config: AgentRunConfig, trace: Optional[StatefulTraceClient]) -> Optional[Dict]:
    temp_message_content_list = []
    
    browser_content = await get_browser_state_content(client, config.thread_id, config.model_name, trace)
    temp_message_content_list.extend(browser_content)
    
    image_content = await get_image_context_content(client, config.thread_id)
    temp_message_content_list.extend(image_content)
    
    if temp_message_content_list:
        return {"role": "user", "content": temp_message_content_list}
    
    return None

async def should_continue_execution(client: Any, thread_id: str, trace: Optional[StatefulTraceClient]) -> bool:
    latest_message = await client.table('messages').select('*').eq('thread_id', thread_id).in_('type', ['assistant', 'tool', 'user']).order('created_at', desc=True).limit(1).execute()
    
    if latest_message.data and len(latest_message.data) > 0:
        message_type = latest_message.data[0].get('type')
        if message_type == 'assistant':
            logger.info("Last message was from assistant, stopping execution")
            if trace:
                trace.event(name="last_message_from_assistant", level="DEFAULT")
            return False
    
    return True

async def check_billing_limits(client: Any, account_id: str, trace: Optional[StatefulTraceClient]) -> Tuple[bool, str]:
    can_run, message, subscription = await check_billing_status(client, account_id)
    if not can_run:
        error_msg = f"Billing limit reached: {message}"
        if trace:
            trace.event(name="billing_limit_reached", level="ERROR", status_message=error_msg)
        return False, error_msg
    return True, ""

class ResponseProcessor:
    def __init__(self, trace: Optional[StatefulTraceClient]):
        self.trace = trace
        self.last_tool_call = None
        self.agent_should_terminate = False
        self.full_response = ""
    
    def check_termination_signal(self, chunk: Dict) -> None:
        if chunk.get('type') != 'status':
            return
        
        try:
            metadata = chunk.get('metadata', {})
            if isinstance(metadata, str):
                metadata = json.loads(metadata)
            
            if metadata.get('agent_should_terminate'):
                self.agent_should_terminate = True
                logger.info("Agent termination signal detected")
                if self.trace:
                    self.trace.event(name="agent_termination_signal_detected", level="DEFAULT")
                
                content = chunk.get('content', {})
                if isinstance(content, str):
                    content = json.loads(content)
                
<<<<<<< HEAD
                if content.get('function_name'):
                    self.last_tool_call = content['function_name']
                elif content.get('xml_tag_name'):
                    self.last_tool_call = content['xml_tag_name']
                    
        except Exception as e:
            logger.debug(f"Error parsing status message for termination check: {e}")
    
    def check_xml_tools(self, chunk: Dict) -> None:
        if chunk.get('type') != 'assistant' or 'content' not in chunk:
            return
        
=======
                # Only add screenshot if model is not Gemini, Anthropic, or OpenAI
                if 'gemini' in model_name.lower() or 'anthropic' in model_name.lower() or 'openai' in model_name.lower():
                    # Prioritize screenshot_url if available
                    if screenshot_url:
                        temp_message_content_list.append({
                            "type": "image_url",
                            "image_url": {
                                "url": screenshot_url,
                                "format": "image/jpeg"
                            }
                        })
                        if trace:
                            trace.event(name="screenshot_url_added_to_temporary_message", level="DEFAULT", status_message=(f"Screenshot URL added to temporary message."))
                    elif screenshot_base64:
                        # Fallback to base64 if URL not available
                        temp_message_content_list.append({
                            "type": "image_url",
                            "image_url": {
                                "url": f"data:image/jpeg;base64,{screenshot_base64}",
                            }
                        })
                        if trace:
                            trace.event(name="screenshot_base64_added_to_temporary_message", level="WARNING", status_message=(f"Screenshot base64 added to temporary message. Prefer screenshot_url if available."))
                    else:
                        logger.warning("Browser state found but no screenshot data.")
                        if trace:
                            trace.event(name="browser_state_found_but_no_screenshot_data", level="WARNING", status_message=(f"Browser state found but no screenshot data."))
                else:
                    logger.warning("Model is Gemini, Anthropic, or OpenAI, so not adding screenshot to temporary message.")
                    if trace:
                        trace.event(name="model_is_gemini_anthropic_or_openai", level="WARNING", status_message=(f"Model is Gemini, Anthropic, or OpenAI, so not adding screenshot to temporary message."))

            except Exception as e:
                logger.error(f"Error parsing browser state: {e}")
                if trace:
                    trace.event(name="error_parsing_browser_state", level="ERROR", status_message=(f"{e}"))

        # Get the latest image_context message (NEW)
        latest_image_context_msg = await client.table('messages').select('*').eq('thread_id', thread_id).eq('type', 'image_context').order('created_at', desc=True).limit(1).execute()
        if latest_image_context_msg.data and len(latest_image_context_msg.data) > 0:
            try:
                image_context_content = latest_image_context_msg.data[0]["content"] if isinstance(latest_image_context_msg.data[0]["content"], dict) else json.loads(latest_image_context_msg.data[0]["content"])
                base64_image = image_context_content.get("base64")
                mime_type = image_context_content.get("mime_type")
                file_path = image_context_content.get("file_path", "unknown file")

                if base64_image and mime_type:
                    temp_message_content_list.append({
                        "type": "text",
                        "text": f"Here is the image you requested to see: '{file_path}'"
                    })
                    temp_message_content_list.append({
                        "type": "image_url",
                        "image_url": {
                            "url": f"data:{mime_type};base64,{base64_image}",
                        }
                    })
                else:
                    logger.warning(f"Image context found for '{file_path}' but missing base64 or mime_type.")

                await client.table('messages').delete().eq('message_id', latest_image_context_msg.data[0]["message_id"]).execute()
            except Exception as e:
                logger.error(f"Error parsing image context: {e}")
                if trace:
                    trace.event(name="error_parsing_image_context", level="ERROR", status_message=(f"{e}"))

        # If we have any content, construct the temporary_message
        if temp_message_content_list:
            temporary_message = {"role": "user", "content": temp_message_content_list}
            # logger.debug(f"Constructed temporary message with {len(temp_message_content_list)} content blocks.")
        # ---- End Temporary Message Handling ----

        # Set max_tokens based on model
        max_tokens = None
        if "sonnet" in model_name.lower():
            # Claude 3.5 Sonnet has a limit of 8192 tokens
            max_tokens = 8192
        elif "gpt-4" in model_name.lower():
            max_tokens = 4096
        elif "gemini-2.5-pro" in model_name.lower():
            # Gemini 2.5 Pro has 64k max output tokens
            max_tokens = 64000
        elif "kimi-k2" in model_name.lower():
            # Kimi-K2 has 120K context, set reasonable max output tokens
            max_tokens = 8192
            
        generation = trace.generation(name="thread_manager.run_thread") if trace else None
>>>>>>> 89fa1afc
        try:
            content = chunk.get('content', '{}')
            if isinstance(content, str):
                assistant_content_json = json.loads(content)
            else:
                assistant_content_json = content

            assistant_text = assistant_content_json.get('content', '')
            self.full_response += assistant_text
            
            if isinstance(assistant_text, str):
                for tool in ['ask', 'complete', 'web-browser-takeover']:
                    if f'</{tool}>' in assistant_text:
                        self.last_tool_call = tool
                        logger.info(f"Agent used XML tool: {tool}")
                        if self.trace:
                            self.trace.event(name="agent_used_xml_tool", level="DEFAULT", status_message=f"Agent used XML tool: {tool}")
                        break
        
        except json.JSONDecodeError:
            logger.warning(f"Could not parse assistant content JSON: {chunk.get('content')}")
            if self.trace:
                self.trace.event(name="warning_could_not_parse_assistant_content_json", level="WARNING")
        except Exception as e:
            logger.error(f"Error processing assistant chunk: {e}")
            if self.trace:
                self.trace.event(name="error_processing_assistant_chunk", level="ERROR", status_message=str(e))
    
    def process_chunk(self, chunk: Dict) -> None:
        self.check_termination_signal(chunk)
        self.check_xml_tools(chunk)
    
    def should_terminate(self) -> bool:
        return (self.agent_should_terminate or 
                self.last_tool_call in ['ask', 'complete', 'web-browser-takeover'])

async def process_llm_response(response: Any, processor: ResponseProcessor, trace: Optional[StatefulTraceClient]) -> AsyncGenerator[Dict, None]:
    try:
        if hasattr(response, '__aiter__') and not isinstance(response, dict):
            async for chunk in response:
                if isinstance(chunk, dict) and chunk.get('type') == 'status' and chunk.get('status') == 'error':
                    logger.error(f"Error chunk detected: {chunk.get('message', 'Unknown error')}")
                    if trace:
                        trace.event(name="error_chunk_detected", level="ERROR", status_message=chunk.get('message', 'Unknown error'))
                    yield chunk
                    return
                
                processor.process_chunk(chunk)
                yield chunk
        else:
            logger.error(f"Response is not iterable: {response}")
            yield {
                "type": "status",
                "status": "error",
                "message": "Response is not iterable"
            }
            
    except Exception as e:
        error_msg = f"Error during response streaming: {str(e)}"
        logger.error(error_msg)
        if trace:
            trace.event(name="error_during_response_streaming", level="ERROR", status_message=error_msg)
        yield {
            "type": "status",
            "status": "error",
            "message": error_msg
        }

async def run_single_iteration(
    config: AgentRunConfig, 
    context: ExecutionContext, 
    system_message: Dict, 
    temporary_message: Optional[Dict],
    iteration_count: int
) -> AsyncGenerator[Dict, None]:
    
    can_continue, error_msg = await check_billing_limits(context.client, context.account_id, config.trace)
    if not can_continue:
        yield {
            "type": "status",
            "status": "stopped",
            "message": error_msg
        }
        return

    if not await should_continue_execution(context.client, config.thread_id, config.trace):
        return

    max_tokens = get_model_max_tokens(config.model_name)
    generation = config.trace.generation(name="thread_manager.run_thread") if config.trace else None
    processor = ResponseProcessor(config.trace)
    
    try:
        response = await config.thread_manager.run_thread(
            thread_id=config.thread_id,
            system_prompt=system_message,
            stream=config.stream,
            llm_model=config.model_name,
            llm_temperature=0,
            llm_max_tokens=max_tokens,
            tool_choice="auto",
            max_xml_tool_calls=1,
            temporary_message=temporary_message,
            processor_config=ProcessorConfig(
                xml_tool_calling=True,
                native_tool_calling=False,
                execute_tools=True,
                execute_on_stream=True,
                tool_execution_strategy="parallel",
                xml_adding_strategy="user_message"
            ),
            native_max_auto_continues=config.native_max_auto_continues,
            include_xml_examples=True,
            enable_thinking=config.enable_thinking,
            reasoning_effort=config.reasoning_effort,
            enable_context_manager=config.enable_context_manager,
            generation=generation
        )

        if isinstance(response, dict) and response.get("status") == "error":
            logger.error(f"Error response from run_thread: {response.get('message', 'Unknown error')}")
            if config.trace:
                config.trace.event(name="error_response_from_run_thread", level="ERROR", status_message=response.get('message', 'Unknown error'))
            yield response
            return

        async for chunk in process_llm_response(response, processor, config.trace):
            yield chunk

        if processor.should_terminate():
            logger.info(f"Agent decided to stop with tool: {processor.last_tool_call}")
            if config.trace:
                config.trace.event(name="agent_decided_to_stop_with_tool", level="DEFAULT", status_message=f"Agent decided to stop with tool: {processor.last_tool_call}")
            
            if generation:
                generation.end(output=processor.full_response, status_message="agent_stopped")
            
            yield {
                "type": "status", 
                "status": "completed",
                "terminate": True
            }
        else:
            if generation:
                generation.end(output=processor.full_response)

    except Exception as e:
        error_msg = f"Error running thread: {str(e)}"
        logger.error(error_msg)
        if config.trace:
            config.trace.event(name="error_running_thread", level="ERROR", status_message=error_msg)
        if generation:
            generation.end(output=processor.full_response, status_message=error_msg, level="ERROR")
        yield {
            "type": "status",
            "status": "error",
            "message": error_msg
        }

async def setup_trace_input(config: AgentRunConfig, context: ExecutionContext) -> None:
    if not config.trace:
        return
    
    latest_user_message = await context.client.table('messages').select('*').eq('thread_id', config.thread_id).eq('type', 'user').order('created_at', desc=True).limit(1).execute()
    
    if latest_user_message.data and len(latest_user_message.data) > 0:
        data = latest_user_message.data[0]['content']
        if isinstance(data, str):
            data = json.loads(data)
        config.trace.update(input=data['content'])

async def run_agent(
    thread_id: str,
    project_id: str,
    stream: bool,
    thread_manager: Optional[ThreadManager] = None,
    native_max_auto_continues: int = 25,
    max_iterations: int = 100,
    model_name: str = "anthropic/claude-sonnet-4-20250514",
    enable_thinking: Optional[bool] = False,
    reasoning_effort: Optional[str] = 'low',
    enable_context_manager: bool = True,
    agent_config: Optional[dict] = None,    
    trace: Optional[StatefulTraceClient] = None,
    is_agent_builder: Optional[bool] = False,
    target_agent_id: Optional[str] = None
):
    logger.info(f"🚀 Starting agent with model: {model_name}")
    if agent_config:
        logger.info(f"Using custom agent: {agent_config.get('name', 'Unknown')}")

    config = AgentRunConfig(
        thread_id=thread_id,
        project_id=project_id,
        stream=stream,
        thread_manager=thread_manager,
        native_max_auto_continues=native_max_auto_continues,
        max_iterations=max_iterations,
        model_name=model_name,
        enable_thinking=enable_thinking,
        reasoning_effort=reasoning_effort,
        enable_context_manager=enable_context_manager,
        agent_config=agent_config,
        trace=trace or langfuse.trace(name="run_agent", session_id=thread_id, metadata={"project_id": project_id}),
        is_agent_builder=is_agent_builder or False,
        target_agent_id=target_agent_id
    )

    config.thread_manager = ThreadManager(
        trace=config.trace, 
        is_agent_builder=config.is_agent_builder, 
        target_agent_id=config.target_agent_id, 
        agent_config=config.agent_config
    )

    try:
        context = await setup_execution_context(config)
        setup_tools(config.thread_manager, config)
        mcp_wrapper_instance = await setup_mcp_tools(config.thread_manager, config, context)
        system_message = await build_system_prompt(config, mcp_wrapper_instance)
        await setup_trace_input(config, context)

        iteration_count = 0
        
        while iteration_count < config.max_iterations:
            iteration_count += 1
            logger.info(f"🔄 Running iteration {iteration_count} of {config.max_iterations}...")

            temporary_message = await build_temporary_message(context.client, config, config.trace)
            
            should_terminate = False
            async for result in run_single_iteration(config, context, system_message, temporary_message, iteration_count):
                yield result
                if result.get('terminate'):
                    should_terminate = True
                    break
                if result.get('type') == 'status' and result.get('status') in ['error', 'stopped']:
                    should_terminate = True
                    break
            
            if should_terminate:
                break

    except AgentExecutionError as e:
        error_msg = str(e)
        logger.error(f"Agent execution error: {error_msg}")
        if config.trace:
            config.trace.event(name="agent_execution_error", level="ERROR", status_message=error_msg)
        yield {
            "type": "status",
            "status": "error",
            "message": error_msg
        }
    except Exception as e:
        error_msg = f"Unexpected error in run_agent: {str(e)}"
        logger.error(error_msg)
        if config.trace:
            config.trace.event(name="unexpected_error_in_run_agent", level="ERROR", status_message=error_msg)
        yield {
            "type": "status",
            "status": "error",
            "message": error_msg
        }
    finally:
        asyncio.create_task(asyncio.to_thread(lambda: langfuse.flush()))<|MERGE_RESOLUTION|>--- conflicted
+++ resolved
@@ -1,9 +1,9 @@
 import os
 import json
 import asyncio
-from typing import Optional, Dict, List, Any, AsyncGenerator, Tuple
-from dataclasses import dataclass, field
-
+from typing import Optional
+
+# from agent.tools.message_tool import MessageTool
 from agent.tools.message_tool import MessageTool
 from agent.tools.sb_deploy_tool import SandboxDeployTool
 from agent.tools.sb_expose_tool import SandboxExposeTool
@@ -27,530 +27,389 @@
 from agent.tools.sb_image_edit_tool import SandboxImageEditTool
 from services.langfuse import langfuse
 from langfuse.client import StatefulTraceClient
+from services.langfuse import langfuse
 from agent.gemini_prompt import get_gemini_system_prompt
 from agent.tools.mcp_tool_wrapper import MCPToolWrapper
 from agentpress.tool import SchemaType
 
 load_dotenv()
 
-@dataclass
-class AgentRunConfig:
-    thread_id: str
-    project_id: str
-    stream: bool
-    thread_manager: Optional[ThreadManager] = None
-    native_max_auto_continues: int = 25
-    max_iterations: int = 100
-    model_name: str = "anthropic/claude-sonnet-4-20250514"
-    enable_thinking: Optional[bool] = False
-    reasoning_effort: Optional[str] = 'low'
-    enable_context_manager: bool = True
-    agent_config: Optional[dict] = None
-    trace: Optional[StatefulTraceClient] = None
-    is_agent_builder: Optional[bool] = False
+async def run_agent(
+    thread_id: str,
+    project_id: str,
+    stream: bool,
+    thread_manager: Optional[ThreadManager] = None,
+    native_max_auto_continues: int = 25,
+    max_iterations: int = 100,
+    model_name: str = "anthropic/claude-sonnet-4-20250514",
+    enable_thinking: Optional[bool] = False,
+    reasoning_effort: Optional[str] = 'low',
+    enable_context_manager: bool = True,
+    agent_config: Optional[dict] = None,    
+    trace: Optional[StatefulTraceClient] = None,
+    is_agent_builder: Optional[bool] = False,
     target_agent_id: Optional[str] = None
-
-@dataclass
-class ExecutionContext:
-    client: Any
-    account_id: str
-    project_data: Dict
-    sandbox_info: Dict
-    mcp_wrapper_instance: Optional[MCPToolWrapper] = None
-
-class AgentExecutionError(Exception):
-    pass
-
-def get_model_max_tokens(model_name: str) -> Optional[int]:
-    if "sonnet" in model_name.lower():
-        return 8192
-    elif "gpt-4" in model_name.lower():
-        return 4096
-    elif "gemini-2.5-pro" in model_name.lower():
-        return 64000
-    return None
-
-def is_vision_model(model_name: str) -> bool:
-    return any(x in model_name.lower() for x in ['gemini', 'anthropic', 'openai'])
-
-async def setup_execution_context(config: AgentRunConfig) -> ExecutionContext:
-    client = await config.thread_manager.db.client
-    
-    account_id = await get_account_id_from_thread(client, config.thread_id)
+):
+    """Run the development agent with specified configuration."""
+    logger.info(f"🚀 Starting agent with model: {model_name}")
+    if agent_config:
+        logger.info(f"Using custom agent: {agent_config.get('name', 'Unknown')}")
+
+    if not trace:
+        trace = langfuse.trace(name="run_agent", session_id=thread_id, metadata={"project_id": project_id})
+    thread_manager = ThreadManager(trace=trace, is_agent_builder=is_agent_builder or False, target_agent_id=target_agent_id, agent_config=agent_config)
+
+    client = await thread_manager.db.client
+
+    # Get account ID from thread for billing checks
+    account_id = await get_account_id_from_thread(client, thread_id)
     if not account_id:
-        raise AgentExecutionError("Could not determine account ID for thread")
-
-    project = await client.table('projects').select('*').eq('project_id', config.project_id).execute()
+        raise ValueError("Could not determine account ID for thread")
+
+    # Get sandbox info from project
+    project = await client.table('projects').select('*').eq('project_id', project_id).execute()
     if not project.data or len(project.data) == 0:
-        raise AgentExecutionError(f"Project {config.project_id} not found")
+        raise ValueError(f"Project {project_id} not found")
 
     project_data = project.data[0]
     sandbox_info = project_data.get('sandbox', {})
     if not sandbox_info.get('id'):
-        raise AgentExecutionError(f"No sandbox found for project {config.project_id}")
-
-    return ExecutionContext(
-        client=client,
-        account_id=account_id,
-        project_data=project_data,
-        sandbox_info=sandbox_info
-    )
-
-def register_agent_builder_tools(thread_manager: ThreadManager, target_agent_id: str):
-    from agent.tools.agent_builder_tools.agent_config_tool import AgentConfigTool
-    from agent.tools.agent_builder_tools.mcp_search_tool import MCPSearchTool
-    from agent.tools.agent_builder_tools.credential_profile_tool import CredentialProfileTool
-    from agent.tools.agent_builder_tools.workflow_tool import WorkflowTool
-    from agent.tools.agent_builder_tools.trigger_tool import TriggerTool
-    from services.supabase import DBConnection
+        raise ValueError(f"No sandbox found for project {project_id}")
+
+    # Initialize tools with project_id instead of sandbox object
+    # This ensures each tool independently verifies it's operating on the correct project
     
-    db = DBConnection()
-    thread_manager.add_tool(AgentConfigTool, thread_manager=thread_manager, db_connection=db, agent_id=target_agent_id)
-    thread_manager.add_tool(MCPSearchTool, thread_manager=thread_manager, db_connection=db, agent_id=target_agent_id)
-    thread_manager.add_tool(CredentialProfileTool, thread_manager=thread_manager, db_connection=db, agent_id=target_agent_id)
-    thread_manager.add_tool(WorkflowTool, thread_manager=thread_manager, db_connection=db, agent_id=target_agent_id)
-    thread_manager.add_tool(TriggerTool, thread_manager=thread_manager, db_connection=db, agent_id=target_agent_id)
-
-def register_default_tools(thread_manager: ThreadManager, agent_config: AgentRunConfig):
-    thread_manager.add_tool(SandboxShellTool, project_id=agent_config.project_id, thread_manager=thread_manager)
-    thread_manager.add_tool(SandboxFilesTool, project_id=agent_config.project_id, thread_manager=thread_manager)
-    thread_manager.add_tool(SandboxBrowserTool, project_id=agent_config.project_id, thread_id=agent_config.thread_id, thread_manager=thread_manager)
-    thread_manager.add_tool(SandboxDeployTool, project_id=agent_config.project_id, thread_manager=thread_manager)
-    thread_manager.add_tool(SandboxExposeTool, project_id=agent_config.project_id, thread_manager=thread_manager)
-    thread_manager.add_tool(ExpandMessageTool, thread_id=agent_config.thread_id, thread_manager=thread_manager)
-    thread_manager.add_tool(MessageTool)
-    thread_manager.add_tool(SandboxWebSearchTool, project_id=agent_config.project_id, thread_manager=thread_manager)
-    thread_manager.add_tool(SandboxVisionTool, project_id=agent_config.project_id, thread_id=agent_config.thread_id, thread_manager=thread_manager)
-    thread_manager.add_tool(SandboxImageEditTool, project_id=agent_config.project_id, thread_id=agent_config.thread_id, thread_manager=thread_manager)
+    # Get enabled tools from agent config, or use defaults
+    enabled_tools = None
+    if agent_config and 'agentpress_tools' in agent_config:
+        enabled_tools = agent_config['agentpress_tools']
+        logger.info(f"Using custom tool configuration from agent")
     
-    if config.RAPID_API_KEY:
-        thread_manager.add_tool(DataProvidersTool)
-
-def register_custom_tools(thread_manager: ThreadManager, agent_config: AgentRunConfig, enabled_tools: Dict):
-    thread_manager.add_tool(ExpandMessageTool, thread_id=agent_config.thread_id, thread_manager=thread_manager)
-    thread_manager.add_tool(MessageTool)
-    
-    tool_mapping = {
-        'sb_shell_tool': (SandboxShellTool, {'project_id': agent_config.project_id, 'thread_manager': thread_manager}),
-        'sb_files_tool': (SandboxFilesTool, {'project_id': agent_config.project_id, 'thread_manager': thread_manager}),
-        'sb_browser_tool': (SandboxBrowserTool, {'project_id': agent_config.project_id, 'thread_id': agent_config.thread_id, 'thread_manager': thread_manager}),
-        'sb_deploy_tool': (SandboxDeployTool, {'project_id': agent_config.project_id, 'thread_manager': thread_manager}),
-        'sb_expose_tool': (SandboxExposeTool, {'project_id': agent_config.project_id, 'thread_manager': thread_manager}),
-        'web_search_tool': (SandboxWebSearchTool, {'project_id': agent_config.project_id, 'thread_manager': thread_manager}),
-        'sb_vision_tool': (SandboxVisionTool, {'project_id': agent_config.project_id, 'thread_id': agent_config.thread_id, 'thread_manager': thread_manager}),
-    }
-    
-    for tool_name, (tool_class, kwargs) in tool_mapping.items():
-        if enabled_tools.get(tool_name, {}).get('enabled', False):
-            thread_manager.add_tool(tool_class, **kwargs)
-    
-    if config.RAPID_API_KEY and enabled_tools.get('data_providers_tool', {}).get('enabled', False):
-        thread_manager.add_tool(DataProvidersTool)
-
-async def setup_pipedream_mcp_config(custom_mcp: Dict, account_id: str) -> Dict:
-    if 'config' not in custom_mcp:
-        custom_mcp['config'] = {}
-    
-    if not custom_mcp['config'].get('external_user_id'):
-        profile_id = custom_mcp['config'].get('profile_id')
-        if profile_id:
-            try:
-                from pipedream.profiles import get_profile_manager
-                from services.supabase import DBConnection
-                profile_db = DBConnection()
-                profile_manager = get_profile_manager(profile_db)
-                
-                profile = await profile_manager.get_profile(account_id, profile_id)
-                if profile:
-                    custom_mcp['config']['external_user_id'] = profile.external_user_id
-                    logger.info(f"Retrieved external_user_id from profile {profile_id} for Pipedream MCP")
-                else:
-                    logger.error(f"Could not find profile {profile_id} for Pipedream MCP")
-            except Exception as e:
-                logger.error(f"Error retrieving external_user_id from profile {profile_id}: {e}")
-    
-    if 'headers' in custom_mcp['config'] and 'x-pd-app-slug' in custom_mcp['config']['headers']:
-        custom_mcp['config']['app_slug'] = custom_mcp['config']['headers']['x-pd-app-slug']
-    
-    return custom_mcp
-
-def create_mcp_config(custom_mcp: Dict, custom_type: str) -> Dict:
-    return {
-        'name': custom_mcp['name'],
-        'qualifiedName': f"custom_{custom_type}_{custom_mcp['name'].replace(' ', '_').lower()}",
-        'config': custom_mcp['config'],
-        'enabledTools': custom_mcp.get('enabledTools', []),
-        'instructions': custom_mcp.get('instructions', ''),
-        'isCustom': True,
-        'customType': custom_type
-    }
-
-async def setup_mcp_tools(thread_manager: ThreadManager, config: AgentRunConfig, context: ExecutionContext) -> Optional[MCPToolWrapper]:
-    if not config.agent_config:
-        return None
-    
-    all_mcps = []
-    
-    if config.agent_config.get('configured_mcps'):
-        all_mcps.extend(config.agent_config['configured_mcps'])
-    
-    if config.agent_config.get('custom_mcps'):
-        for custom_mcp in config.agent_config['custom_mcps']:
-            custom_type = custom_mcp.get('customType', custom_mcp.get('type', 'sse'))
-            
-            if custom_type == 'pipedream':
-                custom_mcp = await setup_pipedream_mcp_config(custom_mcp, context.account_id)
-            
-            mcp_config = create_mcp_config(custom_mcp, custom_type)
-            all_mcps.append(mcp_config)
-    
-    if not all_mcps:
-        return None
-    
-    logger.info(f"Registering MCP tool wrapper for {len(all_mcps)} MCP servers")
-    thread_manager.add_tool(MCPToolWrapper, mcp_configs=all_mcps)
-    
-    mcp_wrapper_instance = None
-    for tool_name, tool_info in thread_manager.tool_registry.tools.items():
-        if isinstance(tool_info['instance'], MCPToolWrapper):
-            mcp_wrapper_instance = tool_info['instance']
-            break
-    
-    if mcp_wrapper_instance:
-        try:
-            await mcp_wrapper_instance.initialize_and_register_tools()
-            logger.info("MCP tools initialized successfully")
-            
-            updated_schemas = mcp_wrapper_instance.get_schemas()
-            logger.info(f"MCP wrapper has {len(updated_schemas)} schemas available")
-            
-            for method_name, schema_list in updated_schemas.items():
-                if method_name != 'call_mcp_tool':
-                    for schema in schema_list:
-                        if schema.schema_type == SchemaType.OPENAPI:
-                            thread_manager.tool_registry.tools[method_name] = {
-                                "instance": mcp_wrapper_instance,
-                                "schema": schema
-                            }
-                            logger.info(f"Registered dynamic MCP tool: {method_name}")
-            
-            all_tools = list(thread_manager.tool_registry.tools.keys())
-            logger.info(f"All registered tools after MCP initialization: {all_tools}")
-            
-        except Exception as e:
-            logger.error(f"Failed to initialize MCP tools: {e}")
-    
-    return mcp_wrapper_instance
-
-def setup_tools(thread_manager: ThreadManager, agent_config: AgentRunConfig) -> None:
-    if agent_config.is_agent_builder:
-        register_agent_builder_tools(thread_manager, agent_config.target_agent_id)
-    
-    enabled_tools = None
-    if agent_config.agent_config and 'agentpress_tools' in agent_config.agent_config:
-        enabled_tools = agent_config.agent_config['agentpress_tools']
-        logger.info("Using custom tool configuration from agent")
-    
+
+    if is_agent_builder:
+        from agent.tools.agent_builder_tools.agent_config_tool import AgentConfigTool
+        from agent.tools.agent_builder_tools.mcp_search_tool import MCPSearchTool
+        from agent.tools.agent_builder_tools.credential_profile_tool import CredentialProfileTool
+        from agent.tools.agent_builder_tools.workflow_tool import WorkflowTool
+        from agent.tools.agent_builder_tools.trigger_tool import TriggerTool
+        from services.supabase import DBConnection
+        db = DBConnection()
+         
+        thread_manager.add_tool(AgentConfigTool, thread_manager=thread_manager, db_connection=db, agent_id=target_agent_id)
+        thread_manager.add_tool(MCPSearchTool, thread_manager=thread_manager, db_connection=db, agent_id=target_agent_id)
+        thread_manager.add_tool(CredentialProfileTool, thread_manager=thread_manager, db_connection=db, agent_id=target_agent_id)
+        thread_manager.add_tool(WorkflowTool, thread_manager=thread_manager, db_connection=db, agent_id=target_agent_id)
+        thread_manager.add_tool(TriggerTool, thread_manager=thread_manager, db_connection=db, agent_id=target_agent_id)
+        
+
     if enabled_tools is None:
         logger.info("No agent specified - registering all tools for full Suna capabilities")
-        register_default_tools(thread_manager, agent_config)
+        thread_manager.add_tool(SandboxShellTool, project_id=project_id, thread_manager=thread_manager)
+        thread_manager.add_tool(SandboxFilesTool, project_id=project_id, thread_manager=thread_manager)
+        thread_manager.add_tool(SandboxBrowserTool, project_id=project_id, thread_id=thread_id, thread_manager=thread_manager)
+        thread_manager.add_tool(SandboxDeployTool, project_id=project_id, thread_manager=thread_manager)
+        thread_manager.add_tool(SandboxExposeTool, project_id=project_id, thread_manager=thread_manager)
+        thread_manager.add_tool(ExpandMessageTool, thread_id=thread_id, thread_manager=thread_manager)
+        thread_manager.add_tool(MessageTool)
+        thread_manager.add_tool(SandboxWebSearchTool, project_id=project_id, thread_manager=thread_manager)
+        thread_manager.add_tool(SandboxVisionTool, project_id=project_id, thread_id=thread_id, thread_manager=thread_manager)
+        thread_manager.add_tool(SandboxImageEditTool, project_id=project_id, thread_id=thread_id, thread_manager=thread_manager)
+        if config.RAPID_API_KEY:
+            thread_manager.add_tool(DataProvidersTool)
     else:
         logger.info("Custom agent specified - registering only enabled tools")
-        register_custom_tools(thread_manager, agent_config, enabled_tools)
-
-def get_base_system_prompt(model_name: str) -> str:
+        thread_manager.add_tool(ExpandMessageTool, thread_id=thread_id, thread_manager=thread_manager)
+        thread_manager.add_tool(MessageTool)
+        if enabled_tools.get('sb_shell_tool', {}).get('enabled', False):
+            thread_manager.add_tool(SandboxShellTool, project_id=project_id, thread_manager=thread_manager)
+        if enabled_tools.get('sb_files_tool', {}).get('enabled', False):
+            thread_manager.add_tool(SandboxFilesTool, project_id=project_id, thread_manager=thread_manager)
+        if enabled_tools.get('sb_browser_tool', {}).get('enabled', False):
+            thread_manager.add_tool(SandboxBrowserTool, project_id=project_id, thread_id=thread_id, thread_manager=thread_manager)
+        if enabled_tools.get('sb_deploy_tool', {}).get('enabled', False):
+            thread_manager.add_tool(SandboxDeployTool, project_id=project_id, thread_manager=thread_manager)
+        if enabled_tools.get('sb_expose_tool', {}).get('enabled', False):
+            thread_manager.add_tool(SandboxExposeTool, project_id=project_id, thread_manager=thread_manager)
+        if enabled_tools.get('web_search_tool', {}).get('enabled', False):
+            thread_manager.add_tool(SandboxWebSearchTool, project_id=project_id, thread_manager=thread_manager)
+        if enabled_tools.get('sb_vision_tool', {}).get('enabled', False):
+            thread_manager.add_tool(SandboxVisionTool, project_id=project_id, thread_id=thread_id, thread_manager=thread_manager)
+        if config.RAPID_API_KEY and enabled_tools.get('data_providers_tool', {}).get('enabled', False):
+            thread_manager.add_tool(DataProvidersTool)
+
+    # Register MCP tool wrapper if agent has configured MCPs or custom MCPs
+    mcp_wrapper_instance = None
+    if agent_config:
+        # Merge configured_mcps and custom_mcps
+        all_mcps = []
+        
+        # Add standard configured MCPs
+        if agent_config.get('configured_mcps'):
+            all_mcps.extend(agent_config['configured_mcps'])
+        
+        # Add custom MCPs
+        if agent_config.get('custom_mcps'):
+            for custom_mcp in agent_config['custom_mcps']:
+                # Transform custom MCP to standard format
+                custom_type = custom_mcp.get('customType', custom_mcp.get('type', 'sse'))
+                
+                # For Pipedream MCPs, ensure we have the user ID and proper config
+                if custom_type == 'pipedream':
+                    # Get user ID from thread
+                    if 'config' not in custom_mcp:
+                        custom_mcp['config'] = {}
+                    
+                    # Get external_user_id from profile if not present
+                    if not custom_mcp['config'].get('external_user_id'):
+                        profile_id = custom_mcp['config'].get('profile_id')
+                        if profile_id:
+                            try:
+                                from pipedream.profiles import get_profile_manager
+                                from services.supabase import DBConnection
+                                profile_db = DBConnection()
+                                profile_manager = get_profile_manager(profile_db)
+                                
+                                # Get the profile to retrieve external_user_id
+                                profile = await profile_manager.get_profile(account_id, profile_id)
+                                if profile:
+                                    custom_mcp['config']['external_user_id'] = profile.external_user_id
+                                    logger.info(f"Retrieved external_user_id from profile {profile_id} for Pipedream MCP")
+                                else:
+                                    logger.error(f"Could not find profile {profile_id} for Pipedream MCP")
+                            except Exception as e:
+                                logger.error(f"Error retrieving external_user_id from profile {profile_id}: {e}")
+                    
+                    if 'headers' in custom_mcp['config'] and 'x-pd-app-slug' in custom_mcp['config']['headers']:
+                        custom_mcp['config']['app_slug'] = custom_mcp['config']['headers']['x-pd-app-slug']
+                
+                mcp_config = {
+                    'name': custom_mcp['name'],
+                    'qualifiedName': f"custom_{custom_type}_{custom_mcp['name'].replace(' ', '_').lower()}",
+                    'config': custom_mcp['config'],
+                    'enabledTools': custom_mcp.get('enabledTools', []),
+                    'instructions': custom_mcp.get('instructions', ''),
+                    'isCustom': True,
+                    'customType': custom_type
+                }
+                all_mcps.append(mcp_config)
+        
+        if all_mcps:
+            logger.info(f"Registering MCP tool wrapper for {len(all_mcps)} MCP servers (including {len(agent_config.get('custom_mcps', []))} custom)")
+            thread_manager.add_tool(MCPToolWrapper, mcp_configs=all_mcps)
+            
+            for tool_name, tool_info in thread_manager.tool_registry.tools.items():
+                if isinstance(tool_info['instance'], MCPToolWrapper):
+                    mcp_wrapper_instance = tool_info['instance']
+                    break
+            
+            if mcp_wrapper_instance:
+                try:
+                    await mcp_wrapper_instance.initialize_and_register_tools()
+                    logger.info("MCP tools initialized successfully")
+                    updated_schemas = mcp_wrapper_instance.get_schemas()
+                    logger.info(f"MCP wrapper has {len(updated_schemas)} schemas available")
+                    for method_name, schema_list in updated_schemas.items():
+                        if method_name != 'call_mcp_tool':
+                            for schema in schema_list:
+                                if schema.schema_type == SchemaType.OPENAPI:
+                                    thread_manager.tool_registry.tools[method_name] = {
+                                        "instance": mcp_wrapper_instance,
+                                        "schema": schema
+                                    }
+                                    logger.info(f"Registered dynamic MCP tool: {method_name}")
+                    
+                    # Log all registered tools for debugging
+                    all_tools = list(thread_manager.tool_registry.tools.keys())
+                    logger.info(f"All registered tools after MCP initialization: {all_tools}")
+                    mcp_tools = [tool for tool in all_tools if tool not in ['call_mcp_tool', 'sb_files_tool', 'message_tool', 'expand_msg_tool', 'web_search_tool', 'sb_shell_tool', 'sb_vision_tool', 'sb_browser_tool', 'computer_use_tool', 'data_providers_tool', 'sb_deploy_tool', 'sb_expose_tool', 'update_agent_tool']]
+                    logger.info(f"MCP tools registered: {mcp_tools}")
+                
+                except Exception as e:
+                    logger.error(f"Failed to initialize MCP tools: {e}")
+                    # Continue without MCP tools if initialization fails
+
+    # Prepare system prompt
+    # First, get the default system prompt
     if "gemini-2.5-flash" in model_name.lower() and "gemini-2.5-pro" not in model_name.lower():
-        return get_gemini_system_prompt()
-    return get_system_prompt()
-
-def add_sample_response(system_content: str, model_name: str) -> str:
+        default_system_content = get_gemini_system_prompt()
+    else:
+        # Use the original prompt - the LLM can only use tools that are registered
+        default_system_content = get_system_prompt()
+        
+    # Add sample response for non-anthropic models
     if "anthropic" not in model_name.lower():
         sample_response_path = os.path.join(os.path.dirname(__file__), 'sample_responses/1.txt')
         with open(sample_response_path, 'r') as file:
             sample_response = file.read()
-        return system_content + "\n\n <sample_assistant_response>" + sample_response + "</sample_assistant_response>"
-    return system_content
-
-async def add_knowledge_base_context(system_content: str, config: AgentRunConfig) -> str:
-    if not await is_enabled("knowledge_base"):
-        return system_content
+        default_system_content = default_system_content + "\n\n <sample_assistant_response>" + sample_response + "</sample_assistant_response>"
     
-    try:
-        from services.supabase import DBConnection
-        kb_db = DBConnection()
-        kb_client = await kb_db.client
-        
-        current_agent_id = config.agent_config.get('agent_id') if config.agent_config else None
-        
-        kb_result = await kb_client.rpc('get_combined_knowledge_base_context', {
-            'p_thread_id': config.thread_id,
-            'p_agent_id': current_agent_id,
-            'p_max_tokens': 4000
-        }).execute()
-        
-        if kb_result.data and kb_result.data.strip():
-            logger.info(f"Adding combined knowledge base context to system prompt")
-            return system_content + "\n\n" + kb_result.data
-        else:
-            logger.debug(f"No knowledge base context found")
-            
-    except Exception as e:
-        logger.error(f"Error retrieving knowledge base context: {e}")
-    
-    return system_content
-
-def add_mcp_instructions(system_content: str, config: AgentRunConfig, mcp_wrapper_instance: Optional[MCPToolWrapper]) -> str:
-    if not (config.agent_config and (config.agent_config.get('configured_mcps') or config.agent_config.get('custom_mcps'))):
-        return system_content
-    
-    if not (mcp_wrapper_instance and mcp_wrapper_instance._initialized):
-        return system_content
-    
-    mcp_info = "\n\n--- MCP Tools Available ---\n"
-    mcp_info += "You have access to external MCP (Model Context Protocol) server tools.\n"
-    mcp_info += "MCP tools can be called directly using their native function names in the standard function calling format:\n"
-    mcp_info += '<function_calls>\n'
-    mcp_info += '<invoke name="{tool_name}">\n'
-    mcp_info += '<parameter name="param1">value1</parameter>\n'
-    mcp_info += '<parameter name="param2">value2</parameter>\n'
-    mcp_info += '</invoke>\n'
-    mcp_info += '</function_calls>\n\n'
-    
-    mcp_info += "Available MCP tools:\n"
-    try:
-        registered_schemas = mcp_wrapper_instance.get_schemas()
-        for method_name, schema_list in registered_schemas.items():
-            if method_name == 'call_mcp_tool':
-                continue
-                
-            for schema in schema_list:
-                if schema.schema_type == SchemaType.OPENAPI:
-                    func_info = schema.schema.get('function', {})
-                    description = func_info.get('description', 'No description available')
-                    
-                    mcp_info += f"- **{method_name}**: {description}\n"
-                    
-                    params = func_info.get('parameters', {})
-                    props = params.get('properties', {})
-                    if props:
-                        mcp_info += f"  Parameters: {', '.join(props.keys())}\n"
-                        
-    except Exception as e:
-        logger.error(f"Error listing MCP tools: {e}")
-        mcp_info += "- Error loading MCP tool list\n"
-    
-    mcp_info += "\n🚨 CRITICAL MCP TOOL RESULT INSTRUCTIONS 🚨\n"
-    mcp_info += "When you use ANY MCP (Model Context Protocol) tools:\n"
-    mcp_info += "1. ALWAYS read and use the EXACT results returned by the MCP tool\n"
-    mcp_info += "2. For search tools: ONLY cite URLs, sources, and information from the actual search results\n"
-    mcp_info += "3. For any tool: Base your response entirely on the tool's output - do NOT add external information\n"
-    mcp_info += "4. DO NOT fabricate, invent, hallucinate, or make up any sources, URLs, or data\n"
-    mcp_info += "5. If you need more information, call the MCP tool again with different parameters\n"
-    mcp_info += "6. When writing reports/summaries: Reference ONLY the data from MCP tool results\n"
-    mcp_info += "7. If the MCP tool doesn't return enough information, explicitly state this limitation\n"
-    mcp_info += "8. Always double-check that every fact, URL, and reference comes from the MCP tool output\n"
-    mcp_info += "\nIMPORTANT: MCP tool results are your PRIMARY and ONLY source of truth for external data!\n"
-    mcp_info += "NEVER supplement MCP results with your training data or make assumptions beyond what the tools provide.\n"
-    
-    return system_content + mcp_info
-
-async def build_system_prompt(config: AgentRunConfig, mcp_wrapper_instance: Optional[MCPToolWrapper]) -> Dict:
-    base_prompt = get_base_system_prompt(config.model_name)
-    system_content = add_sample_response(base_prompt, config.model_name)
-    
-    if config.agent_config and config.agent_config.get('system_prompt'):
-        custom_system_prompt = config.agent_config['system_prompt'].strip()
+    # Handle custom agent system prompt
+    if agent_config and agent_config.get('system_prompt'):
+        custom_system_prompt = agent_config['system_prompt'].strip()
+        
+        # Completely replace the default system prompt with the custom one
+        # This prevents confusion and tool hallucination
         system_content = custom_system_prompt
-        logger.info(f"Using ONLY custom agent system prompt")
-    elif config.is_agent_builder:
+        logger.info(f"Using ONLY custom agent system prompt for: {agent_config.get('name', 'Unknown')}")
+    elif is_agent_builder:
         system_content = get_agent_builder_prompt()
         logger.info("Using agent builder system prompt")
     else:
+        # Use just the default system prompt
+        system_content = default_system_content
         logger.info("Using default system prompt only")
     
-    system_content = await add_knowledge_base_context(system_content, config)
-    system_content = add_mcp_instructions(system_content, config, mcp_wrapper_instance)
+    if await is_enabled("knowledge_base"):
+        try:
+            from services.supabase import DBConnection
+            kb_db = DBConnection()
+            kb_client = await kb_db.client
+            
+            current_agent_id = agent_config.get('agent_id') if agent_config else None
+            
+            kb_result = await kb_client.rpc('get_combined_knowledge_base_context', {
+                'p_thread_id': thread_id,
+                'p_agent_id': current_agent_id,
+                'p_max_tokens': 4000
+            }).execute()
+            
+            if kb_result.data and kb_result.data.strip():
+                logger.info(f"Adding combined knowledge base context to system prompt for thread {thread_id}, agent {current_agent_id}")
+                system_content += "\n\n" + kb_result.data
+            else:
+                logger.debug(f"No knowledge base context found for thread {thread_id}, agent {current_agent_id}")
+                
+        except Exception as e:
+            logger.error(f"Error retrieving knowledge base context for thread {thread_id}: {e}")
+
+
+    if agent_config and (agent_config.get('configured_mcps') or agent_config.get('custom_mcps')) and mcp_wrapper_instance and mcp_wrapper_instance._initialized:
+        mcp_info = "\n\n--- MCP Tools Available ---\n"
+        mcp_info += "You have access to external MCP (Model Context Protocol) server tools.\n"
+        mcp_info += "MCP tools can be called directly using their native function names in the standard function calling format:\n"
+        mcp_info += '<function_calls>\n'
+        mcp_info += '<invoke name="{tool_name}">\n'
+        mcp_info += '<parameter name="param1">value1</parameter>\n'
+        mcp_info += '<parameter name="param2">value2</parameter>\n'
+        mcp_info += '</invoke>\n'
+        mcp_info += '</function_calls>\n\n'
+        
+        # List available MCP tools
+        mcp_info += "Available MCP tools:\n"
+        try:
+            # Get the actual registered schemas from the wrapper
+            registered_schemas = mcp_wrapper_instance.get_schemas()
+            for method_name, schema_list in registered_schemas.items():
+                if method_name == 'call_mcp_tool':
+                    continue  # Skip the fallback method
+                    
+                # Get the schema info
+                for schema in schema_list:
+                    if schema.schema_type == SchemaType.OPENAPI:
+                        func_info = schema.schema.get('function', {})
+                        description = func_info.get('description', 'No description available')
+                        # Extract server name from description if available
+                        server_match = description.find('(MCP Server: ')
+                        if server_match != -1:
+                            server_end = description.find(')', server_match)
+                            server_info = description[server_match:server_end+1]
+                        else:
+                            server_info = ''
+                        
+                        mcp_info += f"- **{method_name}**: {description}\n"
+                        
+                        # Show parameter info
+                        params = func_info.get('parameters', {})
+                        props = params.get('properties', {})
+                        if props:
+                            mcp_info += f"  Parameters: {', '.join(props.keys())}\n"
+                            
+        except Exception as e:
+            logger.error(f"Error listing MCP tools: {e}")
+            mcp_info += "- Error loading MCP tool list\n"
+        
+        # Add critical instructions for using search results
+        mcp_info += "\n🚨 CRITICAL MCP TOOL RESULT INSTRUCTIONS 🚨\n"
+        mcp_info += "When you use ANY MCP (Model Context Protocol) tools:\n"
+        mcp_info += "1. ALWAYS read and use the EXACT results returned by the MCP tool\n"
+        mcp_info += "2. For search tools: ONLY cite URLs, sources, and information from the actual search results\n"
+        mcp_info += "3. For any tool: Base your response entirely on the tool's output - do NOT add external information\n"
+        mcp_info += "4. DO NOT fabricate, invent, hallucinate, or make up any sources, URLs, or data\n"
+        mcp_info += "5. If you need more information, call the MCP tool again with different parameters\n"
+        mcp_info += "6. When writing reports/summaries: Reference ONLY the data from MCP tool results\n"
+        mcp_info += "7. If the MCP tool doesn't return enough information, explicitly state this limitation\n"
+        mcp_info += "8. Always double-check that every fact, URL, and reference comes from the MCP tool output\n"
+        mcp_info += "\nIMPORTANT: MCP tool results are your PRIMARY and ONLY source of truth for external data!\n"
+        mcp_info += "NEVER supplement MCP results with your training data or make assumptions beyond what the tools provide.\n"
+        
+        system_content += mcp_info
     
-    return {"role": "system", "content": system_content}
-
-async def get_browser_state_content(client: Any, thread_id: str, model_name: str, trace: Optional[StatefulTraceClient]) -> List[Dict]:
-    content_list = []
-    
-    latest_browser_state_msg = await client.table('messages').select('*').eq('thread_id', thread_id).eq('type', 'browser_state').order('created_at', desc=True).limit(1).execute()
-    
-    if not (latest_browser_state_msg.data and len(latest_browser_state_msg.data) > 0):
-        return content_list
-    
-    try:
-        browser_content = latest_browser_state_msg.data[0]["content"]
-        if isinstance(browser_content, str):
-            browser_content = json.loads(browser_content)
-        
-        screenshot_base64 = browser_content.get("screenshot_base64")
-        screenshot_url = browser_content.get("image_url")
-        
-        browser_state_text = browser_content.copy()
-        browser_state_text.pop('screenshot_base64', None)
-        browser_state_text.pop('image_url', None)
-
-        if browser_state_text:
-            content_list.append({
-                "type": "text",
-                "text": f"The following is the current state of the browser:\n{json.dumps(browser_state_text, indent=2)}"
-            })
-        
-        if is_vision_model(model_name):
-            if screenshot_url:
-                content_list.append({
-                    "type": "image_url",
-                    "image_url": {
-                        "url": screenshot_url,
-                        "format": "image/jpeg"
-                    }
-                })
+    system_message = { "role": "system", "content": system_content }
+
+    iteration_count = 0
+    continue_execution = True
+
+    latest_user_message = await client.table('messages').select('*').eq('thread_id', thread_id).eq('type', 'user').order('created_at', desc=True).limit(1).execute()
+    if latest_user_message.data and len(latest_user_message.data) > 0:
+        data = latest_user_message.data[0]['content']
+        if isinstance(data, str):
+            data = json.loads(data)
+        if trace:
+            trace.update(input=data['content'])
+
+    while continue_execution and iteration_count < max_iterations:
+        iteration_count += 1
+        logger.info(f"🔄 Running iteration {iteration_count} of {max_iterations}...")
+
+        # Billing check on each iteration - still needed within the iterations
+        can_run, message, subscription = await check_billing_status(client, account_id)
+        if not can_run:
+            error_msg = f"Billing limit reached: {message}"
+            if trace:
+                trace.event(name="billing_limit_reached", level="ERROR", status_message=(f"{error_msg}"))
+            # Yield a special message to indicate billing limit reached
+            yield {
+                "type": "status",
+                "status": "stopped",
+                "message": error_msg
+            }
+            break
+        # Check if last message is from assistant using direct Supabase query
+        latest_message = await client.table('messages').select('*').eq('thread_id', thread_id).in_('type', ['assistant', 'tool', 'user']).order('created_at', desc=True).limit(1).execute()
+        if latest_message.data and len(latest_message.data) > 0:
+            message_type = latest_message.data[0].get('type')
+            if message_type == 'assistant':
+                logger.info(f"Last message was from assistant, stopping execution")
                 if trace:
-                    trace.event(name="screenshot_url_added_to_temporary_message", level="DEFAULT")
-            elif screenshot_base64:
-                content_list.append({
-                    "type": "image_url",
-                    "image_url": {
-                        "url": f"data:image/jpeg;base64,{screenshot_base64}",
-                    }
-                })
-                if trace:
-                    trace.event(name="screenshot_base64_added_to_temporary_message", level="WARNING")
-            else:
-                logger.warning("Browser state found but no screenshot data.")
-                if trace:
-                    trace.event(name="browser_state_found_but_no_screenshot_data", level="WARNING")
-        else:
-            logger.warning("Model doesn't support vision, skipping screenshot.")
-            if trace:
-                trace.event(name="model_doesnt_support_vision", level="WARNING")
-
-    except Exception as e:
-        logger.error(f"Error parsing browser state: {e}")
-        if trace:
-            trace.event(name="error_parsing_browser_state", level="ERROR", status_message=str(e))
-    
-    return content_list
-
-async def get_image_context_content(client: Any, thread_id: str) -> List[Dict]:
-    content_list = []
-    
-    latest_image_context_msg = await client.table('messages').select('*').eq('thread_id', thread_id).eq('type', 'image_context').order('created_at', desc=True).limit(1).execute()
-    
-    if not (latest_image_context_msg.data and len(latest_image_context_msg.data) > 0):
-        return content_list
-    
-    try:
-        image_context_content = latest_image_context_msg.data[0]["content"]
-        if isinstance(image_context_content, str):
-            image_context_content = json.loads(image_context_content)
-        
-        base64_image = image_context_content.get("base64")
-        mime_type = image_context_content.get("mime_type")
-        file_path = image_context_content.get("file_path", "unknown file")
-
-        if base64_image and mime_type:
-            content_list.extend([
-                {
-                    "type": "text",
-                    "text": f"Here is the image you requested to see: '{file_path}'"
-                },
-                {
-                    "type": "image_url",
-                    "image_url": {
-                        "url": f"data:{mime_type};base64,{base64_image}",
-                    }
-                }
-            ])
-        else:
-            logger.warning(f"Image context found for '{file_path}' but missing base64 or mime_type.")
-
-        await client.table('messages').delete().eq('message_id', latest_image_context_msg.data[0]["message_id"]).execute()
-        
-    except Exception as e:
-        logger.error(f"Error parsing image context: {e}")
-    
-    return content_list
-
-async def build_temporary_message(client: Any, config: AgentRunConfig, trace: Optional[StatefulTraceClient]) -> Optional[Dict]:
-    temp_message_content_list = []
-    
-    browser_content = await get_browser_state_content(client, config.thread_id, config.model_name, trace)
-    temp_message_content_list.extend(browser_content)
-    
-    image_content = await get_image_context_content(client, config.thread_id)
-    temp_message_content_list.extend(image_content)
-    
-    if temp_message_content_list:
-        return {"role": "user", "content": temp_message_content_list}
-    
-    return None
-
-async def should_continue_execution(client: Any, thread_id: str, trace: Optional[StatefulTraceClient]) -> bool:
-    latest_message = await client.table('messages').select('*').eq('thread_id', thread_id).in_('type', ['assistant', 'tool', 'user']).order('created_at', desc=True).limit(1).execute()
-    
-    if latest_message.data and len(latest_message.data) > 0:
-        message_type = latest_message.data[0].get('type')
-        if message_type == 'assistant':
-            logger.info("Last message was from assistant, stopping execution")
-            if trace:
-                trace.event(name="last_message_from_assistant", level="DEFAULT")
-            return False
-    
-    return True
-
-async def check_billing_limits(client: Any, account_id: str, trace: Optional[StatefulTraceClient]) -> Tuple[bool, str]:
-    can_run, message, subscription = await check_billing_status(client, account_id)
-    if not can_run:
-        error_msg = f"Billing limit reached: {message}"
-        if trace:
-            trace.event(name="billing_limit_reached", level="ERROR", status_message=error_msg)
-        return False, error_msg
-    return True, ""
-
-class ResponseProcessor:
-    def __init__(self, trace: Optional[StatefulTraceClient]):
-        self.trace = trace
-        self.last_tool_call = None
-        self.agent_should_terminate = False
-        self.full_response = ""
-    
-    def check_termination_signal(self, chunk: Dict) -> None:
-        if chunk.get('type') != 'status':
-            return
-        
-        try:
-            metadata = chunk.get('metadata', {})
-            if isinstance(metadata, str):
-                metadata = json.loads(metadata)
-            
-            if metadata.get('agent_should_terminate'):
-                self.agent_should_terminate = True
-                logger.info("Agent termination signal detected")
-                if self.trace:
-                    self.trace.event(name="agent_termination_signal_detected", level="DEFAULT")
+                    trace.event(name="last_message_from_assistant", level="DEFAULT", status_message=(f"Last message was from assistant, stopping execution"))
+                continue_execution = False
+                break
+
+        # ---- Temporary Message Handling (Browser State & Image Context) ----
+        temporary_message = None
+        temp_message_content_list = [] # List to hold text/image blocks
+
+        # Get the latest browser_state message
+        latest_browser_state_msg = await client.table('messages').select('*').eq('thread_id', thread_id).eq('type', 'browser_state').order('created_at', desc=True).limit(1).execute()
+        if latest_browser_state_msg.data and len(latest_browser_state_msg.data) > 0:
+            try:
+                browser_content = latest_browser_state_msg.data[0]["content"]
+                if isinstance(browser_content, str):
+                    browser_content = json.loads(browser_content)
+                screenshot_base64 = browser_content.get("screenshot_base64")
+                screenshot_url = browser_content.get("image_url")
                 
-                content = chunk.get('content', {})
-                if isinstance(content, str):
-                    content = json.loads(content)
+                # Create a copy of the browser state without screenshot data
+                browser_state_text = browser_content.copy()
+                browser_state_text.pop('screenshot_base64', None)
+                browser_state_text.pop('image_url', None)
+
+                if browser_state_text:
+                    temp_message_content_list.append({
+                        "type": "text",
+                        "text": f"The following is the current state of the browser:\n{json.dumps(browser_state_text, indent=2)}"
+                    })
                 
-<<<<<<< HEAD
-                if content.get('function_name'):
-                    self.last_tool_call = content['function_name']
-                elif content.get('xml_tag_name'):
-                    self.last_tool_call = content['xml_tag_name']
-                    
-        except Exception as e:
-            logger.debug(f"Error parsing status message for termination check: {e}")
-    
-    def check_xml_tools(self, chunk: Dict) -> None:
-        if chunk.get('type') != 'assistant' or 'content' not in chunk:
-            return
-        
-=======
                 # Only add screenshot if model is not Gemini, Anthropic, or OpenAI
                 if 'gemini' in model_name.lower() or 'anthropic' in model_name.lower() or 'openai' in model_name.lower():
                     # Prioritize screenshot_url if available
@@ -638,269 +497,178 @@
             max_tokens = 8192
             
         generation = trace.generation(name="thread_manager.run_thread") if trace else None
->>>>>>> 89fa1afc
         try:
-            content = chunk.get('content', '{}')
-            if isinstance(content, str):
-                assistant_content_json = json.loads(content)
-            else:
-                assistant_content_json = content
-
-            assistant_text = assistant_content_json.get('content', '')
-            self.full_response += assistant_text
-            
-            if isinstance(assistant_text, str):
-                for tool in ['ask', 'complete', 'web-browser-takeover']:
-                    if f'</{tool}>' in assistant_text:
-                        self.last_tool_call = tool
-                        logger.info(f"Agent used XML tool: {tool}")
-                        if self.trace:
-                            self.trace.event(name="agent_used_xml_tool", level="DEFAULT", status_message=f"Agent used XML tool: {tool}")
-                        break
-        
-        except json.JSONDecodeError:
-            logger.warning(f"Could not parse assistant content JSON: {chunk.get('content')}")
-            if self.trace:
-                self.trace.event(name="warning_could_not_parse_assistant_content_json", level="WARNING")
+            # Make the LLM call and process the response
+            response = await thread_manager.run_thread(
+                thread_id=thread_id,
+                system_prompt=system_message,
+                stream=stream,
+                llm_model=model_name,
+                llm_temperature=0,
+                llm_max_tokens=max_tokens,
+                tool_choice="auto",
+                max_xml_tool_calls=1,
+                temporary_message=temporary_message,
+                processor_config=ProcessorConfig(
+                    xml_tool_calling=True,
+                    native_tool_calling=False,
+                    execute_tools=True,
+                    execute_on_stream=True,
+                    tool_execution_strategy="parallel",
+                    xml_adding_strategy="user_message"
+                ),
+                native_max_auto_continues=native_max_auto_continues,
+                include_xml_examples=True,
+                enable_thinking=enable_thinking,
+                reasoning_effort=reasoning_effort,
+                enable_context_manager=enable_context_manager,
+                generation=generation
+            )
+
+            if isinstance(response, dict) and "status" in response and response["status"] == "error":
+                logger.error(f"Error response from run_thread: {response.get('message', 'Unknown error')}")
+                if trace:
+                    trace.event(name="error_response_from_run_thread", level="ERROR", status_message=(f"{response.get('message', 'Unknown error')}"))
+                yield response
+                break
+
+            # Track if we see ask, complete, or web-browser-takeover tool calls
+            last_tool_call = None
+            agent_should_terminate = False
+
+            # Process the response
+            error_detected = False
+            full_response = ""
+            try:
+                # Check if response is iterable (async generator) or a dict (error case)
+                if hasattr(response, '__aiter__') and not isinstance(response, dict):
+                    async for chunk in response:
+                        # If we receive an error chunk, we should stop after this iteration
+                        if isinstance(chunk, dict) and chunk.get('type') == 'status' and chunk.get('status') == 'error':
+                            logger.error(f"Error chunk detected: {chunk.get('message', 'Unknown error')}")
+                            if trace:
+                                trace.event(name="error_chunk_detected", level="ERROR", status_message=(f"{chunk.get('message', 'Unknown error')}"))
+                            error_detected = True
+                            yield chunk  # Forward the error chunk
+                            continue     # Continue processing other chunks but don't break yet
+                        
+                        # Check for termination signal in status messages
+                        if chunk.get('type') == 'status':
+                            try:
+                                # Parse the metadata to check for termination signal
+                                metadata = chunk.get('metadata', {})
+                                if isinstance(metadata, str):
+                                    metadata = json.loads(metadata)
+                                
+                                if metadata.get('agent_should_terminate'):
+                                    agent_should_terminate = True
+                                    logger.info("Agent termination signal detected in status message")
+                                    if trace:
+                                        trace.event(name="agent_termination_signal_detected", level="DEFAULT", status_message="Agent termination signal detected in status message")
+                                    
+                                    # Extract the tool name from the status content if available
+                                    content = chunk.get('content', {})
+                                    if isinstance(content, str):
+                                        content = json.loads(content)
+                                    
+                                    if content.get('function_name'):
+                                        last_tool_call = content['function_name']
+                                    elif content.get('xml_tag_name'):
+                                        last_tool_call = content['xml_tag_name']
+                                        
+                            except Exception as e:
+                                logger.debug(f"Error parsing status message for termination check: {e}")
+                            
+                        # Check for XML versions like <ask>, <complete>, or <web-browser-takeover> in assistant content chunks
+                        if chunk.get('type') == 'assistant' and 'content' in chunk:
+                            try:
+                                # The content field might be a JSON string or object
+                                content = chunk.get('content', '{}')
+                                if isinstance(content, str):
+                                    assistant_content_json = json.loads(content)
+                                else:
+                                    assistant_content_json = content
+
+                                # The actual text content is nested within
+                                assistant_text = assistant_content_json.get('content', '')
+                                full_response += assistant_text
+                                if isinstance(assistant_text, str):
+                                    if '</ask>' in assistant_text or '</complete>' in assistant_text or '</web-browser-takeover>' in assistant_text:
+                                       if '</ask>' in assistant_text:
+                                           xml_tool = 'ask'
+                                       elif '</complete>' in assistant_text:
+                                           xml_tool = 'complete'
+                                       elif '</web-browser-takeover>' in assistant_text:
+                                           xml_tool = 'web-browser-takeover'
+
+                                       last_tool_call = xml_tool
+                                       logger.info(f"Agent used XML tool: {xml_tool}")
+                                       if trace:
+                                           trace.event(name="agent_used_xml_tool", level="DEFAULT", status_message=(f"Agent used XML tool: {xml_tool}"))
+                            
+                            except json.JSONDecodeError:
+                                # Handle cases where content might not be valid JSON
+                                logger.warning(f"Warning: Could not parse assistant content JSON: {chunk.get('content')}")
+                                if trace:
+                                    trace.event(name="warning_could_not_parse_assistant_content_json", level="WARNING", status_message=(f"Warning: Could not parse assistant content JSON: {chunk.get('content')}"))
+                            except Exception as e:
+                                logger.error(f"Error processing assistant chunk: {e}")
+                                if trace:
+                                    trace.event(name="error_processing_assistant_chunk", level="ERROR", status_message=(f"Error processing assistant chunk: {e}"))
+
+                        yield chunk
+                else:
+                    # Response is not iterable, likely an error dict
+                    logger.error(f"Response is not iterable: {response}")
+                    error_detected = True
+
+                # Check if we should stop based on the last tool call or error
+                if error_detected:
+                    logger.info(f"Stopping due to error detected in response")
+                    if trace:
+                        trace.event(name="stopping_due_to_error_detected_in_response", level="DEFAULT", status_message=(f"Stopping due to error detected in response"))
+                    if generation:
+                        generation.end(output=full_response, status_message="error_detected", level="ERROR")
+                    break
+                    
+                if agent_should_terminate or last_tool_call in ['ask', 'complete', 'web-browser-takeover']:
+                    logger.info(f"Agent decided to stop with tool: {last_tool_call}")
+                    if trace:
+                        trace.event(name="agent_decided_to_stop_with_tool", level="DEFAULT", status_message=(f"Agent decided to stop with tool: {last_tool_call}"))
+                    if generation:
+                        generation.end(output=full_response, status_message="agent_stopped")
+                    continue_execution = False
+
+            except Exception as e:
+                # Just log the error and re-raise to stop all iterations
+                error_msg = f"Error during response streaming: {str(e)}"
+                logger.error(f"Error: {error_msg}")
+                if trace:
+                    trace.event(name="error_during_response_streaming", level="ERROR", status_message=(f"Error during response streaming: {str(e)}"))
+                if generation:
+                    generation.end(output=full_response, status_message=error_msg, level="ERROR")
+                yield {
+                    "type": "status",
+                    "status": "error",
+                    "message": error_msg
+                }
+                # Stop execution immediately on any error
+                break
+                
         except Exception as e:
-            logger.error(f"Error processing assistant chunk: {e}")
-            if self.trace:
-                self.trace.event(name="error_processing_assistant_chunk", level="ERROR", status_message=str(e))
-    
-    def process_chunk(self, chunk: Dict) -> None:
-        self.check_termination_signal(chunk)
-        self.check_xml_tools(chunk)
-    
-    def should_terminate(self) -> bool:
-        return (self.agent_should_terminate or 
-                self.last_tool_call in ['ask', 'complete', 'web-browser-takeover'])
-
-async def process_llm_response(response: Any, processor: ResponseProcessor, trace: Optional[StatefulTraceClient]) -> AsyncGenerator[Dict, None]:
-    try:
-        if hasattr(response, '__aiter__') and not isinstance(response, dict):
-            async for chunk in response:
-                if isinstance(chunk, dict) and chunk.get('type') == 'status' and chunk.get('status') == 'error':
-                    logger.error(f"Error chunk detected: {chunk.get('message', 'Unknown error')}")
-                    if trace:
-                        trace.event(name="error_chunk_detected", level="ERROR", status_message=chunk.get('message', 'Unknown error'))
-                    yield chunk
-                    return
-                
-                processor.process_chunk(chunk)
-                yield chunk
-        else:
-            logger.error(f"Response is not iterable: {response}")
+            # Just log the error and re-raise to stop all iterations
+            error_msg = f"Error running thread: {str(e)}"
+            logger.error(f"Error: {error_msg}")
+            if trace:
+                trace.event(name="error_running_thread", level="ERROR", status_message=(f"Error running thread: {str(e)}"))
             yield {
                 "type": "status",
                 "status": "error",
-                "message": "Response is not iterable"
+                "message": error_msg
             }
-            
-    except Exception as e:
-        error_msg = f"Error during response streaming: {str(e)}"
-        logger.error(error_msg)
-        if trace:
-            trace.event(name="error_during_response_streaming", level="ERROR", status_message=error_msg)
-        yield {
-            "type": "status",
-            "status": "error",
-            "message": error_msg
-        }
-
-async def run_single_iteration(
-    config: AgentRunConfig, 
-    context: ExecutionContext, 
-    system_message: Dict, 
-    temporary_message: Optional[Dict],
-    iteration_count: int
-) -> AsyncGenerator[Dict, None]:
-    
-    can_continue, error_msg = await check_billing_limits(context.client, context.account_id, config.trace)
-    if not can_continue:
-        yield {
-            "type": "status",
-            "status": "stopped",
-            "message": error_msg
-        }
-        return
-
-    if not await should_continue_execution(context.client, config.thread_id, config.trace):
-        return
-
-    max_tokens = get_model_max_tokens(config.model_name)
-    generation = config.trace.generation(name="thread_manager.run_thread") if config.trace else None
-    processor = ResponseProcessor(config.trace)
-    
-    try:
-        response = await config.thread_manager.run_thread(
-            thread_id=config.thread_id,
-            system_prompt=system_message,
-            stream=config.stream,
-            llm_model=config.model_name,
-            llm_temperature=0,
-            llm_max_tokens=max_tokens,
-            tool_choice="auto",
-            max_xml_tool_calls=1,
-            temporary_message=temporary_message,
-            processor_config=ProcessorConfig(
-                xml_tool_calling=True,
-                native_tool_calling=False,
-                execute_tools=True,
-                execute_on_stream=True,
-                tool_execution_strategy="parallel",
-                xml_adding_strategy="user_message"
-            ),
-            native_max_auto_continues=config.native_max_auto_continues,
-            include_xml_examples=True,
-            enable_thinking=config.enable_thinking,
-            reasoning_effort=config.reasoning_effort,
-            enable_context_manager=config.enable_context_manager,
-            generation=generation
-        )
-
-        if isinstance(response, dict) and response.get("status") == "error":
-            logger.error(f"Error response from run_thread: {response.get('message', 'Unknown error')}")
-            if config.trace:
-                config.trace.event(name="error_response_from_run_thread", level="ERROR", status_message=response.get('message', 'Unknown error'))
-            yield response
-            return
-
-        async for chunk in process_llm_response(response, processor, config.trace):
-            yield chunk
-
-        if processor.should_terminate():
-            logger.info(f"Agent decided to stop with tool: {processor.last_tool_call}")
-            if config.trace:
-                config.trace.event(name="agent_decided_to_stop_with_tool", level="DEFAULT", status_message=f"Agent decided to stop with tool: {processor.last_tool_call}")
-            
-            if generation:
-                generation.end(output=processor.full_response, status_message="agent_stopped")
-            
-            yield {
-                "type": "status", 
-                "status": "completed",
-                "terminate": True
-            }
-        else:
-            if generation:
-                generation.end(output=processor.full_response)
-
-    except Exception as e:
-        error_msg = f"Error running thread: {str(e)}"
-        logger.error(error_msg)
-        if config.trace:
-            config.trace.event(name="error_running_thread", level="ERROR", status_message=error_msg)
+            # Stop execution immediately on any error
+            break
         if generation:
-            generation.end(output=processor.full_response, status_message=error_msg, level="ERROR")
-        yield {
-            "type": "status",
-            "status": "error",
-            "message": error_msg
-        }
-
-async def setup_trace_input(config: AgentRunConfig, context: ExecutionContext) -> None:
-    if not config.trace:
-        return
-    
-    latest_user_message = await context.client.table('messages').select('*').eq('thread_id', config.thread_id).eq('type', 'user').order('created_at', desc=True).limit(1).execute()
-    
-    if latest_user_message.data and len(latest_user_message.data) > 0:
-        data = latest_user_message.data[0]['content']
-        if isinstance(data, str):
-            data = json.loads(data)
-        config.trace.update(input=data['content'])
-
-async def run_agent(
-    thread_id: str,
-    project_id: str,
-    stream: bool,
-    thread_manager: Optional[ThreadManager] = None,
-    native_max_auto_continues: int = 25,
-    max_iterations: int = 100,
-    model_name: str = "anthropic/claude-sonnet-4-20250514",
-    enable_thinking: Optional[bool] = False,
-    reasoning_effort: Optional[str] = 'low',
-    enable_context_manager: bool = True,
-    agent_config: Optional[dict] = None,    
-    trace: Optional[StatefulTraceClient] = None,
-    is_agent_builder: Optional[bool] = False,
-    target_agent_id: Optional[str] = None
-):
-    logger.info(f"🚀 Starting agent with model: {model_name}")
-    if agent_config:
-        logger.info(f"Using custom agent: {agent_config.get('name', 'Unknown')}")
-
-    config = AgentRunConfig(
-        thread_id=thread_id,
-        project_id=project_id,
-        stream=stream,
-        thread_manager=thread_manager,
-        native_max_auto_continues=native_max_auto_continues,
-        max_iterations=max_iterations,
-        model_name=model_name,
-        enable_thinking=enable_thinking,
-        reasoning_effort=reasoning_effort,
-        enable_context_manager=enable_context_manager,
-        agent_config=agent_config,
-        trace=trace or langfuse.trace(name="run_agent", session_id=thread_id, metadata={"project_id": project_id}),
-        is_agent_builder=is_agent_builder or False,
-        target_agent_id=target_agent_id
-    )
-
-    config.thread_manager = ThreadManager(
-        trace=config.trace, 
-        is_agent_builder=config.is_agent_builder, 
-        target_agent_id=config.target_agent_id, 
-        agent_config=config.agent_config
-    )
-
-    try:
-        context = await setup_execution_context(config)
-        setup_tools(config.thread_manager, config)
-        mcp_wrapper_instance = await setup_mcp_tools(config.thread_manager, config, context)
-        system_message = await build_system_prompt(config, mcp_wrapper_instance)
-        await setup_trace_input(config, context)
-
-        iteration_count = 0
-        
-        while iteration_count < config.max_iterations:
-            iteration_count += 1
-            logger.info(f"🔄 Running iteration {iteration_count} of {config.max_iterations}...")
-
-            temporary_message = await build_temporary_message(context.client, config, config.trace)
-            
-            should_terminate = False
-            async for result in run_single_iteration(config, context, system_message, temporary_message, iteration_count):
-                yield result
-                if result.get('terminate'):
-                    should_terminate = True
-                    break
-                if result.get('type') == 'status' and result.get('status') in ['error', 'stopped']:
-                    should_terminate = True
-                    break
-            
-            if should_terminate:
-                break
-
-    except AgentExecutionError as e:
-        error_msg = str(e)
-        logger.error(f"Agent execution error: {error_msg}")
-        if config.trace:
-            config.trace.event(name="agent_execution_error", level="ERROR", status_message=error_msg)
-        yield {
-            "type": "status",
-            "status": "error",
-            "message": error_msg
-        }
-    except Exception as e:
-        error_msg = f"Unexpected error in run_agent: {str(e)}"
-        logger.error(error_msg)
-        if config.trace:
-            config.trace.event(name="unexpected_error_in_run_agent", level="ERROR", status_message=error_msg)
-        yield {
-            "type": "status",
-            "status": "error",
-            "message": error_msg
-        }
-    finally:
-        asyncio.create_task(asyncio.to_thread(lambda: langfuse.flush()))+            generation.end(output=full_response)
+
+    asyncio.create_task(asyncio.to_thread(lambda: langfuse.flush()))